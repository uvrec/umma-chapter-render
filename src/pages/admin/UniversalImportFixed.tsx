import { useState, useCallback, useMemo } from "react";
import { Button } from "@/components/ui/button";
import { Card, CardContent, CardHeader, CardTitle } from "@/components/ui/card";
import { Tabs, TabsContent, TabsList, TabsTrigger } from "@/components/ui/tabs";
import { Label } from "@/components/ui/label";
import { Input } from "@/components/ui/input";
import { Textarea } from "@/components/ui/textarea";
import { Progress } from "@/components/ui/progress";
import { toast } from "@/hooks/use-toast";
import { Globe, BookOpen, FileText, CheckCircle, Download, Upload } from "lucide-react";
import { useNavigate } from "react-router-dom";

import { ParserStatus } from "@/components/admin/ParserStatus";
import { parseVedabaseCC, getMaxVerseFromChapter } from "@/utils/vedabaseParser";
import { supabase } from "@/integrations/supabase/client";
import { normalizeTransliteration } from "@/utils/text/translitNormalize";
import { importSingleChapter } from "@/utils/import/importer";
import { extractTextFromPDF } from "@/utils/import/pdf";
import { extractTextFromEPUB } from "@/utils/import/epub";
import { extractTextFromDOCX } from "@/utils/import/docx";
import { splitIntoChapters } from "@/utils/import/splitters";
import { BOOK_TEMPLATES, ImportTemplate } from "@/types/book-import";
import { VEDABASE_BOOKS, getBookConfigByVedabaseSlug } from "@/utils/Vedabase-books";

// Типи станів
type ImportSource = "file" | "vedabase" | "gitabase";
type Step = "source" | "file" | "intro" | "normalize" | "process" | "preview" | "save";

interface ImportData {
  source: ImportSource;
  rawText: string;
  processedText: string;
  chapters: any[];
  metadata: {
    title_ua: string;
    title_en: string;
    author: string;
    book_slug?: string;
    vedabase_slug?: string;
    volume?: string;
    canto?: string;
    lila_name?: string;
    source_url?: string;
  };
}

// TODO: Додати підтримку bhaktivinodainstitute.org для пісень та поем (Шікшаштака, Шаранагаті тощо)

// 👇 головна змінна: адреса парсера
const PARSE_ENDPOINT = import.meta.env.VITE_PARSER_URL
  ? `${import.meta.env.VITE_PARSER_URL}/admin/parse-web-chapter`
  : "http://127.0.0.1:5003/admin/parse-web-chapter";

export default function UniversalImportFixed() {
  const [currentStep, setCurrentStep] = useState<Step>("source");
  const [isProcessing, setIsProcessing] = useState(false);
  const [progress, setProgress] = useState(0);
  const [importData, setImportData] = useState<ImportData>({
    source: "file",
    rawText: "",
    processedText: "",
    chapters: [],
    metadata: {
      title_ua: "",
      title_en: "",
      author: "Шріла Прабгупада",
    },
  });

  // Vedabase
  const [vedabaseBook, setVedabaseBook] = useState("cc");
  const [vedabaseCanto, setVedabaseCanto] = useState("");
  const [vedabaseChapter, setVedabaseChapter] = useState("");
  const [vedabaseVerse, setVedabaseVerse] = useState("");

  // File import
  const [fileText, setFileText] = useState("");
  const [selectedTemplate, setSelectedTemplate] = useState<string>("bhagavad-gita");
  const [parsedChapters, setParsedChapters] = useState<any[]>([]);
  const [selectedChapterIndex, setSelectedChapterIndex] = useState<number>(0);

  const navigate = useNavigate();

  const currentBookInfo = useMemo(
    () => getBookConfigByVedabaseSlug(vedabaseBook),
    [vedabaseBook]
  );

  const lilaNum = useMemo(() => {
    const map: Record<string, number> = { adi: 1, madhya: 2, antya: 3 };
    return map[vedabaseCanto.toLowerCase()] || 1;
  }, [vedabaseCanto]);

  /** Імпорт з Vedabase */
  const handleVedabaseImport = useCallback(async () => {
    if (!vedabaseChapter) {
      toast({ title: "Помилка", description: "Вкажіть номер глави", variant: "destructive" });
      return;
    }
    setIsProcessing(true);
    setProgress(10);

    try {
      const chapterNum = parseInt(vedabaseChapter, 10);
      const bookInfo = getBookConfigByVedabaseSlug(vedabaseBook)!;

      // Автоматично визначаємо максимальний вірш якщо не вказано
      let verseRanges = vedabaseVerse;
      if (!verseRanges) {
        try {
          // ✅ Формуємо URL залежно від типу книги
          const chapterUrl = bookInfo.isMultiVolume
            ? `https://vedabase.io/en/library/${vedabaseBook}/${vedabaseCanto}/${chapterNum}/`
            : `https://vedabase.io/en/library/${vedabaseBook}/${chapterNum}/`;

          const { data: chapterData } = await supabase.functions.invoke("fetch-html", { body: { url: chapterUrl } });
          const maxVerse = getMaxVerseFromChapter(chapterData.html);
          verseRanges = maxVerse > 0 ? `1-${maxVerse}` : "1-500";
          toast({ title: "📖 Визначено діапазон", description: `Вірші 1-${maxVerse > 0 ? maxVerse : 500}` });
        } catch {
          verseRanges = "1-500"; // Збільшено default ліміт до 500
        }
      }

      // ✅ Формуємо базові URL залежно від типу книги
      const vedabase_base = bookInfo.isMultiVolume
        ? `https://vedabase.io/en/library/${vedabaseBook}/${vedabaseCanto}/${chapterNum}/`
        : `https://vedabase.io/en/library/${vedabaseBook}/${chapterNum}/`;

      const gitabase_base = bookInfo.isMultiVolume
        ? `https://gitabase.com/ukr/${vedabaseBook.toUpperCase()}/${lilaNum}/${chapterNum}`
        : `https://gitabase.com/ukr/${vedabaseBook.toUpperCase()}/${chapterNum}`;

      let result: any = null;

      try {
        console.log("🐍 Trying Python parser at:", PARSE_ENDPOINT);
        toast({ title: "Python парсер", description: "Звернення до Flask API..." });
        const response = await fetch(PARSE_ENDPOINT, {
          method: "POST",
          headers: { "Content-Type": "application/json" },
          body: JSON.stringify({
            lila: lilaNum,
            chapter: chapterNum,
            verse_ranges: verseRanges,
            vedabase_base,
            gitabase_base,
          }),
        });

        if (!response.ok) throw new Error(`Parser HTTP ${response.status}: ${response.statusText}`);
        result = await response.json();
        console.log("🐍 Python parser result:", result?.verses?.length, "verses");
        // ✅ Перевірка якості: якщо порожньо або відсутні ключові поля — примусово fallback
        const badResult = !Array.isArray(result?.verses) || !result.verses.length ||
          result.verses.every((v: any) => !(v?.translation_en || v?.translation_ua || v?.synonyms_en || v?.synonyms_ua || v?.commentary_en || v?.commentary_ua));
        if (badResult) {
          throw new Error("Python result is empty/incomplete — switching to browser fallback");
        }
        toast({ title: "✅ Парсер успішно відпрацював", description: "Отримано JSON" });
      } catch (err: any) {
        console.log("🐍 Python parser failed, using browser fallback:", err.message);
        toast({ title: "⚠️ Browser fallback", description: "Парсинг через Edge-функції (EN + UA)" });

        const [start, end] = verseRanges.includes("-")
          ? verseRanges.split("-").map(Number)
          : [parseInt(verseRanges, 10), parseInt(verseRanges, 10)];

        const verses: any[] = [];

        // 🧭 1) Знімаємо індекс посилань з сторінки глави (щоб виявляти "7-8", "10-16")
        try {
          // ✅ Використовуємо ту саму логіку формування URL
          const chapterUrl = bookInfo.isMultiVolume
            ? `https://vedabase.io/en/library/${vedabaseBook}/${vedabaseCanto}/${chapterNum}/`
            : `https://vedabase.io/en/library/${vedabaseBook}/${chapterNum}/`;

          const { data: chapterHtml } = await supabase.functions.invoke("fetch-html", { body: { url: chapterUrl } });
          const map: Array<{ lastPart: string; from: number; to: number }> = [];
          if (chapterHtml?.html) {
            const dp = new DOMParser();
            const doc = dp.parseFromString(chapterHtml.html, 'text/html');

            // ✅ Селектор також залежить від типу книги
            const hrefPattern = bookInfo.isMultiVolume
              ? `/${vedabaseBook}/${vedabaseCanto}/${chapterNum}/`
              : `/${vedabaseBook}/${chapterNum}/`;
            const anchors = Array.from(doc.querySelectorAll(`a[href*="${hrefPattern}"]`));
            anchors.forEach(a => {
              const href = a.getAttribute('href') || '';
              const seg = href.split('/').filter(Boolean).pop() || '';
              if (!seg) return;
              if (/^\d+(?:-\d+)?$/.test(seg)) {
                if (seg.includes('-')) {
                  const [s, e] = seg.split('-').map(n => parseInt(n, 10));
                  if (!Number.isNaN(s) && !Number.isNaN(e)) map.push({ lastPart: seg, from: s, to: e });
                } else {
                  const n = parseInt(seg, 10);
                  if (!Number.isNaN(n)) map.push({ lastPart: seg, from: n, to: n });
                }
              }
            });

            // Фільтруємо лише сегменти, що перетинаються з [start, end], та унікалізуємо за lastPart
            const unique = new Map<string, { lastPart: string; from: number; to: number }>();
            map
              .filter(m => !(m.to < start || m.from > end))
              .sort((a, b) => a.from - b.from)
              .forEach(m => unique.set(m.lastPart, m));

            const targets = Array.from(unique.values());

            // 2) Парсимо кожен таргет як окремий вірш (включно з об'єднаними)
            for (const t of targets) {
              try {
                // ✅ Формуємо URL залежно від типу книги
                const vedabaseUrl = bookInfo.isMultiVolume
                  ? `https://vedabase.io/en/library/${vedabaseBook}/${vedabaseCanto}/${chapterNum}/${t.lastPart}`
                  : `https://vedabase.io/en/library/${vedabaseBook}/${chapterNum}/${t.lastPart}`;

                // ✅ Gitabase тільки для CC та NoI
                const requests: Promise<any>[] = [
                  supabase.functions.invoke("fetch-html", { body: { url: vedabaseUrl } })
                ];

                if (bookInfo.hasGitabaseUA) {
                  const gitabaseUrl = bookInfo.isMultiVolume
                    ? `https://gitabase.com/ukr/${vedabaseBook.toUpperCase()}/${lilaNum}/${chapterNum}/${t.from}`
                    : `https://gitabase.com/ukr/${vedabaseBook.toUpperCase()}/${chapterNum}/${t.from}`;
                  requests.push(supabase.functions.invoke("fetch-html", { body: { url: gitabaseUrl } }));
                }

                const results = await Promise.allSettled(requests);
                const vedabaseRes = results[0];
                const gitabaseRes = bookInfo.hasGitabaseUA ? results[1] : null;

                let parsedEN: any = null;
                let parsedUA: any = null;

                if (vedabaseRes.status === "fulfilled" && vedabaseRes.value.data) {
                  parsedEN = parseVedabaseCC(vedabaseRes.value.data.html, vedabaseUrl);
                }

                // ✅ Парсимо UA тільки якщо робили запит
                if (bookInfo.hasGitabaseUA && gitabaseRes?.status === "fulfilled" && gitabaseRes.value.data) {
                  const gdp = new DOMParser();
                  const gdoc = gdp.parseFromString(gitabaseRes.value.data.html, 'text/html');
                  parsedUA = {
                    synonyms_ua: Array.from(gdoc.querySelectorAll('.r-synonyms-item')).map(item => {
                      const word = item.querySelector('.r-synonym')?.textContent?.trim() || '';
                      const meaning = item.querySelector('.r-synonim-text, .r-synonym-text')?.textContent?.trim() || '';
                      return word && meaning ? `${word} — ${meaning}` : '';
                    }).filter(Boolean).join('; '),
                    translation_ua: gdoc.querySelector('.r-translation')?.textContent?.trim() || '',
                    commentary_ua: Array.from(gdoc.querySelectorAll('.r-purport p')).map(p => p.textContent?.trim()).filter(Boolean).join('\n\n')
                  };
                }

                // Тільки додаємо вірш якщо є хоч якийсь контент
                const hasContent = 
                  (parsedEN?.bengali || parsedEN?.transliteration || parsedEN?.synonyms || parsedEN?.translation || parsedEN?.purport) ||
                  (parsedUA?.synonyms_ua || parsedUA?.translation_ua || parsedUA?.commentary_ua);
                
                if (hasContent) {
                  verses.push({
                    verse_number: t.lastPart, // ← "7" або "7-8"
                    sanskrit: parsedEN?.bengali || "",
                    transliteration_en: parsedEN?.transliteration || "",
                    transliteration_ua: "",
                    synonyms_en: parsedEN?.synonyms || "",
                    synonyms_ua: parsedUA?.synonyms_ua || "",
                    translation_en: parsedEN?.translation || "",
                    translation_ua: parsedUA?.translation_ua || "",
                    commentary_en: parsedEN?.purport || "",
                    commentary_ua: parsedUA?.commentary_ua || "",
                  });
                } else {
                  console.log(`⏭️ Пропускаю сегмент ${t.lastPart} (немає контенту)`);
                }
              } catch (e: any) {
                console.warn(`⚠️ Failed segment ${t.lastPart}:`, e.message);
              }
            }

            console.log(`✅ Fallback parsed ${verses.length} segment(s)`);
            result = { verses };
          } else {
            throw new Error('No chapter HTML');
          }
        } catch (e) {
          console.warn('Chapter TOC parse failed, using simple numeric loop', e);
          // Простий попередній алгоритм (на випадок збою)
          for (let v = start; v <= end; v++) {
            try {
              // ✅ Формуємо URL залежно від типу книги
              const vedabaseUrl = bookInfo.isMultiVolume
                ? `https://vedabase.io/en/library/${vedabaseBook}/${vedabaseCanto}/${chapterNum}/${v}`
                : `https://vedabase.io/en/library/${vedabaseBook}/${chapterNum}/${v}`;

              // ✅ Gitabase тільки для CC та NoI
              const requests: Promise<any>[] = [
                supabase.functions.invoke("fetch-html", { body: { url: vedabaseUrl } })
              ];

              if (bookInfo.hasGitabaseUA) {
                const gitabaseUrl = bookInfo.isMultiVolume
                  ? `https://gitabase.com/ukr/${vedabaseBook.toUpperCase()}/${lilaNum}/${chapterNum}/${v}`
                  : `https://gitabase.com/ukr/${vedabaseBook.toUpperCase()}/${chapterNum}/${v}`;
                requests.push(supabase.functions.invoke("fetch-html", { body: { url: gitabaseUrl } }));
              }

              const results = await Promise.allSettled(requests);
              const vedabaseRes = results[0];
              const gitabaseRes = bookInfo.hasGitabaseUA ? results[1] : null;

              let parsedEN: any = null;
              let parsedUA: any = null;

              if (vedabaseRes.status === "fulfilled" && vedabaseRes.value.data) {
                parsedEN = parseVedabaseCC(vedabaseRes.value.data.html, vedabaseUrl);
              }

              // ✅ Парсимо UA тільки якщо робили запит
              if (bookInfo.hasGitabaseUA && gitabaseRes?.status === "fulfilled" && gitabaseRes.value.data) {
                const gitaDoc = new DOMParser().parseFromString(gitabaseRes.value.data.html, 'text/html');
                parsedUA = {
                  synonyms_ua: Array.from(gitaDoc.querySelectorAll('.r-synonyms-item')).map(item => {
                    const word = item.querySelector('.r-synonym')?.textContent?.trim() || '';
                    const meaning = item.querySelector('.r-synonim-text, .r-synonym-text')?.textContent?.trim() || '';
                    return word && meaning ? `${word} — ${meaning}` : '';
                  }).filter(Boolean).join('; '),
                  translation_ua: gitaDoc.querySelector('.r-translation')?.textContent?.trim() || '',
                  commentary_ua: Array.from(gitaDoc.querySelectorAll('.r-purport p')).map(p => p.textContent?.trim()).filter(Boolean).join('\n\n')
                };
              }

              // Тільки додаємо вірш якщо є хоч якийсь контент
              const hasContent = 
                (parsedEN?.bengali || parsedEN?.transliteration || parsedEN?.synonyms || parsedEN?.translation || parsedEN?.purport) ||
                (parsedUA?.synonyms_ua || parsedUA?.translation_ua || parsedUA?.commentary_ua);
              
              if (hasContent) {
                verses.push({
                  verse_number: String(v),
                  sanskrit: parsedEN?.bengali || "",
                  transliteration_en: parsedEN?.transliteration || "",
                  transliteration_ua: "",
                  synonyms_en: parsedEN?.synonyms || "",
                  synonyms_ua: parsedUA?.synonyms_ua || "",
                  translation_en: parsedEN?.translation || "",
                  translation_ua: parsedUA?.translation_ua || "",
                  commentary_en: parsedEN?.purport || "",
                  commentary_ua: parsedUA?.commentary_ua || "",
                });
              } else {
                console.log(`⏭️ Пропускаю вірш ${v} (немає контенту)`);
              }
            } catch (e: any) {
              console.warn(`⚠️ Failed verse ${v}:`, e.message);
            }
            setProgress(10 + ((v - start + 1) / (end - start + 1)) * 80);
          }
          console.log(`✅ Fallback parsed ${verses.length} verses`);
          result = { verses };
        }
      }

      console.log("📊 Final result:", {
        verses_count: result?.verses?.length,
        first_verse: result?.verses?.[0]
      });

      // 🔧 Дозаповнення EN блоків (synonyms/translation/purport) з Vedabase, якщо парсер їх не дав
      if (Array.isArray(result?.verses) && result.verses.length) {
        let idx = 0;
        for (const v of result.verses) {
          const missingEn = !(v?.translation_en || v?.synonyms_en || v?.commentary_en);
          if (missingEn) {
            try {
              const verseUrl = `${vedabase_base}${v.verse_number}`;
              const { data } = await supabase.functions.invoke("fetch-html", { body: { url: verseUrl } });
              const parsed = data?.html ? parseVedabaseCC(data.html, verseUrl) : null;
              if (parsed) {
                v.sanskrit = v.sanskrit || parsed.bengali || "";
                v.transliteration_en = v.transliteration_en || parsed.transliteration || "";
                v.synonyms_en = v.synonyms_en || parsed.synonyms || "";
                v.translation_en = v.translation_en || parsed.translation || "";
                v.commentary_en = v.commentary_en || parsed.purport || "";
              }
            } catch (e) {
              console.warn("EN fill fail for verse", v?.verse_number, e);
            }
          }
          idx++;
          setProgress(20 + Math.round((idx / result.verses.length) * 20));
        }
      }

      if (!result?.verses?.length) {
        console.error("❌ No verses in result:", result);
        throw new Error("Немає віршів у відповіді");
      }

<<<<<<< HEAD
      const siteSlug = bookInfo.our_slug;
=======
      const siteSlug = VEDABASE_TO_SITE_SLUG[vedabaseBook] || vedabaseBook;
>>>>>>> e08d7cda

      const newImport: ImportData = {
        ...importData,
        source: "vedabase",
        rawText: JSON.stringify(result.verses, null, 2),
        processedText: JSON.stringify(result, null, 2),
        chapters: [
          {
            chapter_number: chapterNum,
            // ✅ Передаємо назви (з дефолтними значеннями для БД NOT NULL constraint)
            title_ua: importData.metadata.title_ua?.trim() || undefined,
            title_en: importData.metadata.title_en?.trim() ||
                     `${bookInfo?.name || vedabaseBook.toUpperCase()} ${vedabaseCanto ? vedabaseCanto + ' ' : ''}${chapterNum}`,
            // ✅ Передаємо intro як content для глави
            ...(importData.chapters[0]?.intro_ua && { content_ua: importData.chapters[0].intro_ua }),
            ...(importData.chapters[0]?.intro_en && { content_en: importData.chapters[0].intro_en }),
            chapter_type: "verses" as const,
            verses: result.verses,
          },
        ],
        metadata: {
          ...importData.metadata,
          source_url: vedabase_base,
          book_slug: siteSlug,
          vedabase_slug: vedabaseBook,
          // ✅ Тільки для багатотомних книг додаємо canto
          ...(bookInfo?.isMultiVolume && {
            canto: lilaNum.toString(),
            volume: vedabaseCanto,
          }),
        },
      };

      setImportData(newImport);


      setProgress(100);
      await saveToDatabase(newImport);
      return;
    } catch (e: any) {
      toast({ title: "Помилка", description: e.message, variant: "destructive" });
    } finally {
      setIsProcessing(false);
      setProgress(0);
    }
  }, [vedabaseBook, vedabaseCanto, vedabaseChapter, vedabaseVerse, lilaNum]);

  /** Обробка файлу */
  const handleFileUpload = useCallback(async (e: React.ChangeEvent<HTMLInputElement>) => {
    const file = e.target.files?.[0];
    if (!file) return;

    setIsProcessing(true);
    setProgress(10);

    try {
      let extractedText = "";
      const ext = file.name.split(".").pop()?.toLowerCase();

      if (file.type === "application/pdf" || ext === "pdf") {
        toast({ title: "Обробка PDF...", description: "Це може зайняти деякий час" });
        extractedText = await extractTextFromPDF(file);
      } else if (file.type === "application/epub+zip" || ext === "epub") {
        toast({ title: "Обробка EPUB..." });
        extractedText = await extractTextFromEPUB(file);
      } else if (
        ext === "docx" ||
        file.type === "application/vnd.openxmlformats-officedocument.wordprocessingml.document"
      ) {
        toast({ title: "Обробка DOCX..." });
        extractedText = await extractTextFromDOCX(file);
      } else if (ext === "md" || file.type === "text/plain" || ext === "txt") {
        toast({ title: "Читання тексту..." });
        extractedText = await file.text();
      } else {
        toast({
          title: "Помилка",
          description: "Непідтримуваний формат. Використайте PDF/DOCX/EPUB/TXT/MD.",
          variant: "destructive"
        });
        return;
      }

      if (!extractedText || !extractedText.trim()) {
        toast({
          title: "Помилка",
          description: "Файл порожній або не містить тексту",
          variant: "destructive"
        });
        return;
      }

      setFileText(extractedText);
      setProgress(50);

      // Автоматично парсимо текст після завантаження
      await parseFileText(extractedText);

      toast({ title: "✅ Файл завантажено", description: `${extractedText.length} символів` });
    } catch (err: any) {
      console.error(err);
      toast({
        title: "Помилка обробки файлу",
        description: err?.message || "Невідома помилка",
        variant: "destructive"
      });
    } finally {
      setIsProcessing(false);
      setProgress(0);
      e.target.value = "";
    }
  }, [selectedTemplate]);

  /** Парсинг тексту з файлу */
  const parseFileText = useCallback(async (text?: string) => {
    const textToParse = text || fileText;
    if (!textToParse.trim()) {
      toast({ title: "Помилка", description: "Немає тексту для парсингу", variant: "destructive" });
      return;
    }

    setIsProcessing(true);
    setProgress(10);

    try {
      // Знайти шаблон
      const template = BOOK_TEMPLATES.find(t => t.id === selectedTemplate) || BOOK_TEMPLATES[0];

      console.log("📖 Парсинг з шаблоном:", template.name);
      console.log("📝 Текст довжина:", textToParse.length);

      // Парсити розділи
      const chapters = splitIntoChapters(textToParse, template);

      console.log("✅ Знайдено розділів:", chapters.length);

      if (chapters.length === 0) {
        toast({
          title: "Не знайдено розділів",
          description: "Спробуйте інший шаблон або перевірте формат тексту",
          variant: "destructive"
        });
        setParsedChapters([]);
        return;
      }

      setParsedChapters(chapters);
      setSelectedChapterIndex(0);

      toast({
        title: "✅ Парсинг завершено",
        description: `Знайдено ${chapters.length} розділ(ів), ${chapters.reduce((sum, ch) => sum + ch.verses.length, 0)} віршів`
      });

      setProgress(100);
    } catch (err: any) {
      console.error("Помилка парсингу:", err);
      toast({
        title: "Помилка парсингу",
        description: err?.message || "Невідома помилка",
        variant: "destructive"
      });
      setParsedChapters([]);
    } finally {
      setIsProcessing(false);
      setProgress(0);
    }
  }, [fileText, selectedTemplate]);

  /** Імпорт розділу з файлу */
  const handleFileChapterImport = useCallback(async () => {
    if (parsedChapters.length === 0) {
      toast({ title: "Помилка", description: "Немає розділів для імпорту", variant: "destructive" });
      return;
    }

    const chapter = parsedChapters[selectedChapterIndex];
    if (!chapter) {
      toast({ title: "Помилка", description: "Розділ не знайдено", variant: "destructive" });
      return;
    }

    setIsProcessing(true);
    setProgress(10);

    try {
      const slug = importData.metadata.book_slug || currentBookInfo?.our_slug || "imported-book";
      const { data: existing } = await supabase.from("books").select("id").eq("slug", slug).maybeSingle();

      let bookId = existing?.id;
      if (!bookId) {
        const { data: created, error } = await supabase
          .from("books")
          .insert({
            slug,
            title_ua: importData.metadata.title_ua || currentBookInfo?.name || "Імпортована книга",
            title_en: importData.metadata.title_en || currentBookInfo?.name || "Imported Book",
            is_published: true,
          })
          .select("id")
          .single();
        if (error) throw error;
        bookId = created.id;
      }

      // Resolve canto if needed
      let cantoId: string | null = null;
      if (vedabaseCanto && currentBookInfo?.isMultiVolume) {
        const cantoNum = parseInt(vedabaseCanto, 10);
        if (!isNaN(cantoNum)) {
          const { data: canto } = await supabase
            .from("cantos")
            .select("id")
            .eq("book_id", bookId)
            .eq("canto_number", cantoNum)
            .maybeSingle();
          cantoId = canto?.id || null;
        }
      }

      // Ensure chapter has title_en (required by database)
      const chapterToImport = {
        ...chapter,
        title_en: chapter.title_en ||
                  importData.metadata.title_en ||
                  chapter.title_ua ||
                  `Chapter ${chapter.chapter_number}`,
      };

      await importSingleChapter(supabase, {
        bookId,
        cantoId: cantoId ?? null,
        chapter: chapterToImport,
        strategy: "upsert",
      });

      toast({
        title: "✅ Імпорт завершено",
        description: `Розділ ${chapter.chapter_number}: ${chapter.verses?.length || 0} віршів збережено`,
      });

      setProgress(100);

      // Навігація до розділу
      const targetPath = cantoId
        ? `/veda-reader/${slug}/canto/${vedabaseCanto}/chapter/${chapter.chapter_number}`
        : `/veda-reader/${slug}/${chapter.chapter_number}`;

      navigate(targetPath);
    } catch (err: any) {
      console.error("Помилка імпорту:", err);
      toast({
        title: "Помилка збереження",
        description: err?.message || "Невідома помилка",
        variant: "destructive"
      });
    } finally {
      setIsProcessing(false);
      setProgress(0);
    }
  }, [parsedChapters, selectedChapterIndex, importData, vedabaseBook, vedabaseCanto, currentBookInfo, navigate]);

  /** Збереження у базу */
  const saveToDatabase = useCallback(async (dataOverride?: ImportData) => {
    const data = dataOverride ?? importData;
    if (!data.chapters.length) {
      toast({ title: "Немає даних", variant: "destructive" });
      return;
    }

    setIsProcessing(true);
    setProgress(10);
    try {
      const slug = data.metadata.book_slug || "imported-book";
      const { data: existing } = await supabase.from("books").select("id").eq("slug", slug).maybeSingle();

      let bookId = existing?.id;
      if (!bookId) {
        const { data: created, error } = await supabase
          .from("books")
          .insert({
            slug,
            title_ua: data.metadata.title_ua,
            title_en: data.metadata.title_en,
            is_published: true,
          })
          .select("id")
          .single();
        if (error) throw error;
        bookId = created.id;
      }

      // Resolve canto (volume) if provided to link chapters correctly
      let cantoId: string | null = null;
      if (data.metadata.canto) {
        const cantoNum = parseInt(data.metadata.canto, 10);
        const { data: canto } = await supabase
          .from("cantos")
          .select("id")
          .eq("book_id", bookId)
          .eq("canto_number", cantoNum)
          .maybeSingle();
        cantoId = canto?.id || null;
      }

      // Import chapters safely: UPSERT (never delete existing verses)
      const total = data.chapters.length;
      for (let i = 0; i < total; i++) {
        const ch = data.chapters[i];

        // Ensure chapter has title_en (required by database)
        const chapterToImport = {
          ...ch,
          title_en: ch.title_en ||
                   ch.title_ua ||
                   `Chapter ${ch.chapter_number}`,
        };

        await importSingleChapter(supabase, {
          bookId,
          cantoId: cantoId ?? null,
          chapter: chapterToImport,
          strategy: "upsert",
        });
        setProgress(10 + Math.round(((i + 1) / total) * 80));
      }

      const totalVerses = data.chapters.reduce((sum, ch) => sum + (ch.verses?.length || 0), 0);
      toast({
        title: "✅ Імпорт завершено",
        description: `${totalVerses} віршів збережено.`,
      });

      // Автоперехід до сторінки розділу після імпорту
      const chapterNum = data.chapters[0]?.chapter_number;
      const slugForPath = data.metadata.book_slug || "library";
      const cantoNum = data.metadata.canto;
      const targetPath = cantoNum
        ? `/veda-reader/${slugForPath}/canto/${cantoNum}/chapter/${chapterNum}`
        : `/veda-reader/${slugForPath}/${chapterNum}`;

      setCurrentStep("save");
      navigate(targetPath);
    } catch (e: any) {
      toast({ title: "Помилка збереження", description: e.message, variant: "destructive" });
    } finally {
      setIsProcessing(false);
      setProgress(0);
    }
  }, [importData]);

  return (
    <div className="container mx-auto p-6 space-y-6">
      <Card>
        <CardHeader className="flex flex-col sm:flex-row sm:items-center sm:justify-between gap-3">
          <div className="flex items-center gap-2">
            <BookOpen className="w-6 h-6" />
            <CardTitle>Universal Book Import (Fixed)</CardTitle>
          </div>
          <div className="flex items-center gap-2">
            <ParserStatus />
            <Button variant="secondary" onClick={() => navigate(-1)}>Вийти</Button>
          </div>
        </CardHeader>

        <CardContent>
          {isProcessing && (
            <div className="mb-4">
              <Progress value={progress} className="w-full" />
              <p className="text-sm text-muted-foreground mt-1">Обробка... {progress}%</p>
            </div>
          )}

          <Tabs value={currentStep} className="w-full">
            <TabsList className="grid w-full grid-cols-3 lg:grid-cols-6">
              <TabsTrigger value="source" onClick={() => setCurrentStep("source")}>
                <Globe className="w-4 h-4 mr-2" />
                Vedabase
              </TabsTrigger>
              <TabsTrigger value="file" onClick={() => setCurrentStep("file")}>
                <Upload className="w-4 h-4 mr-2" />
                Файл
              </TabsTrigger>
              <TabsTrigger value="intro">Intro</TabsTrigger>
              <TabsTrigger value="normalize">Norm</TabsTrigger>
              <TabsTrigger value="preview">Перегляд</TabsTrigger>
              <TabsTrigger value="save">Збереження</TabsTrigger>
            </TabsList>

            <TabsContent value="source" className="space-y-4">
              <div className="grid grid-cols-2 gap-4">
                <div>
                  <Label>Книга</Label>
                  <select
                    value={vedabaseBook}
                    onChange={(e) => setVedabaseBook(e.target.value)}
                    className="flex h-10 w-full rounded-md border px-3 py-2 text-sm"
                  >
                    {VEDABASE_BOOKS.map((book) => (
                      <option key={book.slug} value={book.slug}>
                        {book.name_ua} ({book.slug.toUpperCase()})
                      </option>
                    ))}
                  </select>
                </div>
                {currentBookInfo?.isMultiVolume && (
                  <div>
                    <Label>{currentBookInfo?.volumeLabel}</Label>
                    <select
                      value={vedabaseCanto}
                      onChange={(e) => setVedabaseCanto(e.target.value)}
                      className="flex h-10 w-full rounded-md border px-3 py-2 text-sm"
                    >
                      <option value="">Оберіть...</option>
                      {currentBookInfo.cantos?.map((c) => (
                        <option key={c} value={String(c)}>
                          {String(c)}
                        </option>
                      ))}
                    </select>
                  </div>
                )}
              </div>

              <div className="grid grid-cols-2 gap-4">
                <div>
                  <Label>Глава</Label>
                  <Input value={vedabaseChapter} onChange={(e) => setVedabaseChapter(e.target.value)} />
                </div>
                <div>
                  <Label>Вірші (опціонально)</Label>
                  <Input value={vedabaseVerse} onChange={(e) => setVedabaseVerse(e.target.value)} />
                </div>
              </div>

              <div className="grid grid-cols-2 gap-4">
                <div>
                  <Label>Назва глави (UA)</Label>
                  <Input 
                    value={importData.metadata.title_ua} 
                    onChange={(e) => setImportData(prev => ({
                      ...prev,
                      metadata: { ...prev.metadata, title_ua: e.target.value }
                    }))}
                    placeholder={`${currentBookInfo.name} ${vedabaseCanto} ${vedabaseChapter}`}
                  />
                </div>
                <div>
                  <Label>Назва глави (EN)</Label>
                  <Input 
                    value={importData.metadata.title_en} 
                    onChange={(e) => setImportData(prev => ({
                      ...prev,
                      metadata: { ...prev.metadata, title_en: e.target.value }
                    }))}
                    placeholder={`${vedabaseBook.toUpperCase()} ${vedabaseCanto} ${vedabaseChapter}`}
                  />
                </div>
              </div>

              <Button onClick={handleVedabaseImport} disabled={isProcessing}>
                <Globe className="w-4 h-4 mr-2" />
                Імпортувати з Vedabase
              </Button>
            </TabsContent>

            <TabsContent value="file" className="space-y-4">
              <div className="space-y-4">
                <div>
                  <h3 className="text-lg font-semibold mb-2">Крок 1: Оберіть книгу та шаблон</h3>
                  <div className="grid grid-cols-2 gap-4">
                    <div>
                      <Label>Книга</Label>
                      <select
                        value={vedabaseBook}
                        onChange={(e) => {
                          setVedabaseBook(e.target.value);
                          const book = getBookConfigByVedabaseSlug(e.target.value);
                          if (book?.templateId) {
                            setSelectedTemplate(book.templateId);
                          }
                        }}
                        className="flex h-10 w-full rounded-md border px-3 py-2 text-sm"
                      >
                        {VEDABASE_BOOKS.map((book) => (
                          <option key={book.slug} value={book.slug}>
                            {book.name_ua} ({book.slug.toUpperCase()})
                          </option>
                        ))}
                      </select>
                    </div>
                    <div>
                      <Label>Шаблон розпізнавання</Label>
                      <select
                        value={selectedTemplate}
                        onChange={(e) => setSelectedTemplate(e.target.value)}
                        className="flex h-10 w-full rounded-md border px-3 py-2 text-sm"
                      >
                        {BOOK_TEMPLATES.map((template) => (
                          <option key={template.id} value={template.id}>
                            {template.name}
                          </option>
                        ))}
                      </select>
                      <p className="text-xs text-muted-foreground mt-1">
                        Автоматично обрано для вибраної книги
                      </p>
                    </div>
                  </div>

                  {currentBookInfo?.isMultiVolume && (
                    <div className="mt-4">
                      <Label>{currentBookInfo?.volumeLabel}</Label>
                      <select
                        value={vedabaseCanto}
                        onChange={(e) => setVedabaseCanto(e.target.value)}
                        className="flex h-10 w-full rounded-md border px-3 py-2 text-sm"
                      >
                        <option value="">Оберіть...</option>
                        {currentBookInfo.cantos?.map((c) => (
                          <option key={c} value={String(c)}>
                            {String(c)}
                          </option>
                        ))}
                      </select>
                    </div>
                  )}
                </div>

                <div>
                  <h3 className="text-lg font-semibold mb-2">Крок 2: Завантажте файл</h3>
                  <div className="rounded-lg border-2 border-dashed p-8 text-center">
                    <Upload className="mx-auto mb-4 h-12 w-12 text-muted-foreground" />
                    <label className="cursor-pointer">
                      <span className="text-primary hover:underline font-medium">
                        Натисніть для вибору файлу
                      </span>
                      <input
                        type="file"
                        className="hidden"
                        accept=".pdf,.epub,.txt,.md,.docx"
                        onChange={handleFileUpload}
                        disabled={isProcessing}
                      />
                    </label>
                    <p className="mt-2 text-sm text-muted-foreground">
                      Підтримувані формати: PDF, EPUB, DOCX, TXT, MD
                    </p>
                  </div>
                  {fileText && (
                    <div className="mt-4 p-4 bg-muted rounded-lg">
                      <p className="text-sm">
                        📄 Завантажено: <strong>{fileText.length.toLocaleString()}</strong> символів
                      </p>
                      <Button
                        variant="outline"
                        size="sm"
                        onClick={() => parseFileText()}
                        className="mt-2"
                        disabled={isProcessing}
                      >
                        🔄 Перепарсити з поточним шаблоном
                      </Button>
                    </div>
                  )}
                </div>

                {parsedChapters.length > 0 && (
                  <div>
                    <h3 className="text-lg font-semibold mb-2">Крок 3: Оберіть розділ для імпорту</h3>
                    <div className="space-y-4">
                      <div>
                        <Label>Розділ ({parsedChapters.length} знайдено)</Label>
                        <select
                          value={selectedChapterIndex}
                          onChange={(e) => setSelectedChapterIndex(parseInt(e.target.value))}
                          className="flex h-10 w-full rounded-md border px-3 py-2 text-sm"
                        >
                          {parsedChapters.map((ch, idx) => (
                            <option key={idx} value={idx}>
                              Розділ {ch.chapter_number}: {ch.title_ua || ch.title_en || "Без назви"} (
                              {ch.verses?.length || 0} віршів, тип: {ch.chapter_type})
                            </option>
                          ))}
                        </select>
                      </div>

                      <div className="p-4 bg-muted rounded-lg">
                        <h4 className="font-semibold mb-2">Попередній перегляд</h4>
                        {parsedChapters[selectedChapterIndex] && (
                          <div className="space-y-2 text-sm">
                            <p>
                              <strong>Номер:</strong> {parsedChapters[selectedChapterIndex].chapter_number}
                            </p>
                            <p>
                              <strong>Назва (UA):</strong>{" "}
                              {parsedChapters[selectedChapterIndex].title_ua || "Не вказано"}
                            </p>
                            <p>
                              <strong>Тип:</strong> {parsedChapters[selectedChapterIndex].chapter_type}
                            </p>
                            <p>
                              <strong>Віршів:</strong> {parsedChapters[selectedChapterIndex].verses?.length || 0}
                            </p>
                            {parsedChapters[selectedChapterIndex].verses?.length > 0 && (
                              <div className="mt-3 p-3 bg-background rounded border">
                                <p className="font-semibold text-xs mb-2">Перший вірш:</p>
                                <p className="text-xs">
                                  <strong>№:</strong> {parsedChapters[selectedChapterIndex].verses[0].verse_number}
                                </p>
                                {parsedChapters[selectedChapterIndex].verses[0].sanskrit && (
                                  <p className="text-xs mt-1">
                                    <strong>Санскрит:</strong>{" "}
                                    {parsedChapters[selectedChapterIndex].verses[0].sanskrit.substring(0, 100)}...
                                  </p>
                                )}
                                {parsedChapters[selectedChapterIndex].verses[0].translation_ua && (
                                  <p className="text-xs mt-1">
                                    <strong>Переклад:</strong>{" "}
                                    {parsedChapters[selectedChapterIndex].verses[0].translation_ua.substring(0, 150)}
                                    ...
                                  </p>
                                )}
                              </div>
                            )}
                          </div>
                        )}
                      </div>

                      <div className="grid grid-cols-2 gap-4">
                        <div>
                          <Label>Назва розділу (UA) - необов'язково</Label>
                          <Input
                            value={importData.metadata.title_ua}
                            onChange={(e) =>
                              setImportData((prev) => ({
                                ...prev,
                                metadata: { ...prev.metadata, title_ua: e.target.value },
                              }))
                            }
                            placeholder={parsedChapters[selectedChapterIndex]?.title_ua || "Залишити як є"}
                          />
                        </div>
                        <div>
                          <Label>Назва розділу (EN) - необов'язково</Label>
                          <Input
                            value={importData.metadata.title_en}
                            onChange={(e) =>
                              setImportData((prev) => ({
                                ...prev,
                                metadata: { ...prev.metadata, title_en: e.target.value },
                              }))
                            }
                            placeholder={parsedChapters[selectedChapterIndex]?.title_en || "Залишити як є"}
                          />
                        </div>
                      </div>

                      <Button onClick={handleFileChapterImport} disabled={isProcessing} className="w-full">
                        <CheckCircle className="w-4 h-4 mr-2" />
                        Імпортувати обраний розділ
                      </Button>
                    </div>
                  </div>
                )}
              </div>
            </TabsContent>

            <TabsContent value="intro" className="space-y-4">
              <div className="space-y-3">
                <Label>Intro (EN) — з Vedabase</Label>
                <div className="flex gap-2">
                  <Button variant="outline" onClick={async () => {
                    try {
                      setIsProcessing(true);
                      const chapterNum = parseInt(vedabaseChapter || "0", 10);
                      const bookInfo = getBookConfigByVedabaseSlug(vedabaseBook)!;

                      // ✅ Формуємо URL залежно від типу книги
                      const vedabase_base = bookInfo.isMultiVolume
                        ? `https://vedabase.io/en/library/${vedabaseBook}/${vedabaseCanto}/${chapterNum}/`
                        : `https://vedabase.io/en/library/${vedabaseBook}/${chapterNum}/`;
                      const res = await fetch(vedabase_base);
                      const html = await res.text();
                      const parser = new DOMParser();
                      const doc = parser.parseFromString(html, "text/html");
                      // Грубий хак: беремо перші параграфи перед списком віршів
                      const allP = Array.from(doc.querySelectorAll("main p, .entry-content p"));
                      const introParas: string[] = [];
                      for (const p of allP) {
                        const txt = p.textContent?.trim() || "";
                        if (!txt) continue;
                        if (/[0-9]+\s*:\s*[0-9]+/.test(txt)) break; // зупиняємось, якщо схоже на посилання
                        if (p.querySelector("a[href*='/cc/']")) break; // список віршів
                        introParas.push(`<p>${txt}</p>`);
                        if (introParas.length >= 6) break; // обмежимося
                      }
                      const introHtml = introParas.join("\n");
                      setImportData(prev => {
                        const chapters = prev.chapters.length ? [...prev.chapters] : [{ chapter_number: chapterNum, chapter_type: "verses", verses: [] }];
                        chapters[0] = { ...chapters[0], intro_en: introHtml };
                        return { ...prev, chapters };
                      });
                      toast({ title: "Intro додано", description: `${introParas.length} абзаців` });
                    } catch (e: any) {
                      toast({ title: "Intro помилка", description: e.message, variant: "destructive" });
                    } finally {
                      setIsProcessing(false);
                    }
                  }}>Завантажити Intro EN</Button>
                </div>
                <Label>Intro (UA)</Label>
                <Textarea value={(importData.chapters[0]?.intro_ua)||""} onChange={(e)=>setImportData(prev=>{ const ch=[...prev.chapters]; if(!ch.length) ch.push({chapter_number: parseInt(vedabaseChapter||"0",10)||1, chapter_type:"verses", verses:[]}); ch[0]={...ch[0], intro_ua:e.target.value}; return {...prev, chapters: ch}; })} placeholder="Вставте український вступ (за потреби)" />
                <Label>Intro (EN)</Label>
                <Textarea value={(importData.chapters[0]?.intro_en)||""} onChange={(e)=>setImportData(prev=>{ const ch=[...prev.chapters]; if(!ch.length) ch.push({chapter_number: parseInt(vedabaseChapter||"0",10)||1, chapter_type:"verses", verses:[]}); ch[0]={...ch[0], intro_en:e.target.value}; return {...prev, chapters: ch}; })} placeholder="Відредагуйте англійський вступ" />
              </div>
            </TabsContent>

            <TabsContent value="normalize" className="space-y-4">
              <Card>
                <CardHeader>
                  <CardTitle>Нормалізація послівних термінів (UA)</CardTitle>
                </CardHeader>
                <CardContent>
                  <p className="text-sm text-muted-foreground mb-3">Застосувати технічну нормалізацію діакритики (ı̄ тощо) до поля "synonyms_ua" у поточних даних імпорту.</p>
                  <Button variant="secondary" onClick={() => {
                    setImportData(prev => {
                      const chapters = prev.chapters.map(ch => ({
                        ...ch,
                        verses: ch.verses.map((v: any) => ({
                          ...v,
                          synonyms_ua: v.synonyms_ua ? normalizeTransliteration(v.synonyms_ua) : v.synonyms_ua,
                        })),
                      }));
                      return { ...prev, chapters };
                    });
                    toast({ title: "Нормалізовано", description: "Символи в послівних виправлено у даних імпорту" });
                  }}>Нормалізувати зараз</Button>
                </CardContent>
              </Card>
            </TabsContent>

            <TabsContent value="preview" className="space-y-4">
              <Card>
                <CardHeader>
                  <CardTitle>Результат парсингу</CardTitle>
                </CardHeader>
                <CardContent>
                  <p>Глав: {importData.chapters.length}</p>
                  <p>Символів JSON: {importData.processedText.length}</p>
                </CardContent>
              </Card>

              <div className="flex justify-between">
                <Button onClick={() => saveToDatabase()}>
                  <Download className="w-4 h-4 mr-2" />
                  Зберегти в базу
                </Button>
              </div>
            </TabsContent>
          </Tabs>
        </CardContent>
      </Card>
    </div>
  );
}<|MERGE_RESOLUTION|>--- conflicted
+++ resolved
@@ -401,11 +401,7 @@
         throw new Error("Немає віршів у відповіді");
       }
 
-<<<<<<< HEAD
       const siteSlug = bookInfo.our_slug;
-=======
-      const siteSlug = VEDABASE_TO_SITE_SLUG[vedabaseBook] || vedabaseBook;
->>>>>>> e08d7cda
 
       const newImport: ImportData = {
         ...importData,
@@ -418,7 +414,7 @@
             // ✅ Передаємо назви (з дефолтними значеннями для БД NOT NULL constraint)
             title_ua: importData.metadata.title_ua?.trim() || undefined,
             title_en: importData.metadata.title_en?.trim() ||
-                     `${bookInfo?.name || vedabaseBook.toUpperCase()} ${vedabaseCanto ? vedabaseCanto + ' ' : ''}${chapterNum}`,
+                     `${bookInfo?.name_ua || vedabaseBook.toUpperCase()} ${vedabaseCanto ? vedabaseCanto + ' ' : ''}${chapterNum}`,
             // ✅ Передаємо intro як content для глави
             ...(importData.chapters[0]?.intro_ua && { content_ua: importData.chapters[0].intro_ua }),
             ...(importData.chapters[0]?.intro_en && { content_en: importData.chapters[0].intro_en }),
@@ -850,7 +846,7 @@
                       ...prev,
                       metadata: { ...prev.metadata, title_ua: e.target.value }
                     }))}
-                    placeholder={`${currentBookInfo.name} ${vedabaseCanto} ${vedabaseChapter}`}
+                    placeholder={`${currentBookInfo?.name_ua} ${vedabaseCanto} ${vedabaseChapter}`}
                   />
                 </div>
                 <div>
