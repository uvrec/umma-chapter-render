--- conflicted
+++ resolved
@@ -4,13 +4,9 @@
 import { Link, useLocation } from 'react-router-dom';
 import { Header } from '@/components/Header';
 import { Skeleton } from '@/components/ui/skeleton';
-<<<<<<< HEAD
 import { Card, CardContent } from '@/components/ui/card';
 import { Tabs, TabsContent, TabsList, TabsTrigger } from '@/components/ui/tabs';
 import { BookOpen, Mic, Mail, ChevronRight } from 'lucide-react';
-=======
-import { BookOpen, Mic, Mail } from 'lucide-react';
->>>>>>> fcba34fa
 export const Library = () => {
   const {
     language,
@@ -69,7 +65,6 @@
           </h1>
         </div>
 
-<<<<<<< HEAD
         {/* Tabs for sections */}
         <Tabs defaultValue="books" className="w-full">
           <TabsList className="grid w-full grid-cols-3 mb-6">
@@ -119,33 +114,6 @@
                     </h3>
                   </Link>)}
               </div>}
-=======
-        {/* Library Navigation Tabs */}
-        <div className="flex flex-wrap justify-center gap-2 sm:gap-4 mb-6 sm:mb-8">
-          <Link
-            to="/library"
-            className="flex items-center gap-2 px-4 py-2 rounded-lg bg-primary text-primary-foreground font-medium shadow-sm"
-          >
-            <BookOpen className="w-4 h-4" />
-            <span>{t('Книги', 'Books')}</span>
-            <span className="text-xs opacity-80">({books.length})</span>
-          </Link>
-          <Link
-            to="/library/lectures"
-            className="flex items-center gap-2 px-4 py-2 rounded-lg bg-muted hover:bg-muted/80 text-muted-foreground hover:text-foreground transition-colors"
-          >
-            <Mic className="w-4 h-4" />
-            <span>{t('Лекції', 'Lectures')}</span>
-          </Link>
-          <Link
-            to="/library/letters"
-            className="flex items-center gap-2 px-4 py-2 rounded-lg bg-muted hover:bg-muted/80 text-muted-foreground hover:text-foreground transition-colors"
-          >
-            <Mail className="w-4 h-4" />
-            <span>{t('Листи', 'Letters')}</span>
-          </Link>
-        </div>
->>>>>>> fcba34fa
 
             {/* Empty state */}
             {!isLoading && books.length === 0 && <div className="text-center py-12">
