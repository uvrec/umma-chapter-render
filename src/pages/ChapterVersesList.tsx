// ChapterVersesList.tsx — Список віршів з підтримкою dualLanguageMode

import { useParams, useNavigate, Link } from "react-router-dom";
import { useQuery, useMutation, useQueryClient } from "@tanstack/react-query";
import { supabase } from "@/integrations/supabase/client";
import { useLanguage } from "@/contexts/LanguageContext";
import { useAuth } from "@/contexts/AuthContext";
import { Header } from "@/components/Header";
import { Footer } from "@/components/Footer";
import { Button } from "@/components/ui/button";
import { Skeleton } from "@/components/ui/skeleton";
import { ArrowLeft, BookOpen, Edit, Save, X, ChevronLeft, ChevronRight } from "lucide-react";
import { useEffect, useState, useMemo } from "react";
import DOMPurify from "dompurify";
import { EnhancedInlineEditor } from "@/components/EnhancedInlineEditor";
import { toast } from "@/hooks/use-toast";
import { useReaderSettings } from "@/hooks/useReaderSettings";

// Type for verse data
interface Verse {
  id: string;
  verse_number: string;
  sanskrit: string | null;
  transliteration: string | null;
  transliteration_en: string | null;
  transliteration_ua: string | null;
  translation_ua: string | null;
  translation_en: string | null;
  is_published: boolean;
  deleted_at: string | null;
}

export const ChapterVersesList = () => {
  const { bookId, cantoNumber, chapterNumber } = useParams();
  const { language } = useLanguage();
  const navigate = useNavigate();
  const { user } = useAuth();
  const queryClient = useQueryClient();
  const { fontSize, lineHeight, dualLanguageMode, showNumbers, flowMode } = useReaderSettings();

  // Editing state
  const [isEditingContent, setIsEditingContent] = useState(false);
  const [editedContentUa, setEditedContentUa] = useState("");
  const [editedContentEn, setEditedContentEn] = useState("");
  const isCantoMode = !!cantoNumber;
  const effectiveChapterParam = chapterNumber;

<<<<<<< HEAD
  const {
    data: book
  } = useQuery({
=======
  const { data: book } = useQuery({
>>>>>>> 563bf204
    queryKey: ["book", bookId],
    queryFn: async () => {
      const { data, error } = await supabase
        .from("books")
        .select("id, slug, title_ua, title_en")
        .eq("slug", bookId)
        .maybeSingle();
      if (error) throw error;
      return data;
    },
  });

<<<<<<< HEAD
  const {
    data: canto
  } = useQuery({
=======
  const { data: canto } = useQuery({
>>>>>>> 563bf204
    queryKey: ["canto", book?.id, cantoNumber],
    queryFn: async () => {
      if (!book?.id || !cantoNumber) return null;
      const { data, error } = await supabase
        .from("cantos")
        .select("id, canto_number, title_ua, title_en")
        .eq("book_id", book.id)
        .eq("canto_number", parseInt(cantoNumber))
        .maybeSingle();
      if (error) throw error;
      return data;
    },
    enabled: isCantoMode && !!book?.id && !!cantoNumber,
  });

<<<<<<< HEAD
  const {
    data: chapter,
    isLoading: isLoadingChapter
  } = useQuery({
=======
  const { data: chapter, isLoading: isLoadingChapter } = useQuery({
>>>>>>> 563bf204
    queryKey: ["chapter", book?.id, canto?.id, effectiveChapterParam, isCantoMode],
    queryFn: async () => {
      if (!book?.id || !effectiveChapterParam) return null;
      const base = supabase
        .from("chapters")
        .select("id, chapter_number, title_ua, title_en, content_ua, content_en")
        .eq("chapter_number", parseInt(effectiveChapterParam as string));
      const query = isCantoMode && canto?.id ? base.eq("canto_id", canto.id) : base.eq("book_id", book.id);
      const { data, error } = await query.maybeSingle();
      if (error) throw error;
      return data;
    },
    enabled: !!effectiveChapterParam && (isCantoMode ? !!canto?.id : !!book?.id),
  });

  const { data: fallbackChapter } = useQuery({
    queryKey: ["fallback-chapter", book?.id, effectiveChapterParam],
    queryFn: async () => {
      if (!book?.id || !effectiveChapterParam) return null;
      const { data, error } = await supabase
        .from("chapters")
        .select("id, chapter_number, title_ua, title_en, content_ua, content_en")
        .eq("book_id", book.id)
        .eq("chapter_number", parseInt(effectiveChapterParam as string))
        .is("canto_id", null)
        .maybeSingle();
      if (error) throw error;
      return data;
    },
    enabled: !!book?.id && !!effectiveChapterParam,
  });

<<<<<<< HEAD
  const {
    data: versesMain = [],
    isLoading: isLoadingVersesMain
  } = useQuery({
    queryKey: ["chapter-verses-list", chapter?.id],
    queryFn: async () => {
      if (!chapter?.id) return [] as Verse[];
      const {
        data,
        error
      } = await supabase.from("verses").select("id, verse_number, sanskrit, transliteration, transliteration_en, transliteration_ua, translation_ua, translation_en, is_published, deleted_at").eq("chapter_id", chapter.id).is("deleted_at", null).eq("is_published", true).order("sort_key", {
        ascending: true
      });
=======
  const { data: versesMain = [], isLoading: isLoadingVersesMain } = useQuery({
    queryKey: ["chapter-verses-list", chapter?.id],
    queryFn: async () => {
      if (!chapter?.id) return [] as any[];
      const { data, error } = await supabase
        .from("verses")
        .select(
          "id, verse_number, sanskrit, transliteration, transliteration_en, transliteration_ua, translation_ua, translation_en, is_published, deleted_at",
        )
        .eq("chapter_id", chapter.id)
        .is("deleted_at", null)
        .eq("is_published", true)
        .order("sort_key", {
          ascending: true,
        });
>>>>>>> 563bf204
      if (error) throw error;
      return (data || []) as Verse[];
    },
    enabled: !!chapter?.id && "id" in chapter,
  });

<<<<<<< HEAD
  const {
    data: versesFallback = [],
    isLoading: isLoadingVersesFallback
  } = useQuery({
    queryKey: ["chapter-verses-fallback", fallbackChapter?.id],
    queryFn: async () => {
      if (!fallbackChapter?.id) return [] as Verse[];
      const {
        data,
        error
      } = await supabase.from("verses").select("id, verse_number, sanskrit, transliteration, transliteration_en, transliteration_ua, translation_ua, translation_en, is_published, deleted_at").eq("chapter_id", fallbackChapter.id).is("deleted_at", null).eq("is_published", true).order("sort_key", {
        ascending: true
      });
=======
  const { data: versesFallback = [], isLoading: isLoadingVersesFallback } = useQuery({
    queryKey: ["chapter-verses-fallback", fallbackChapter?.id],
    queryFn: async () => {
      if (!fallbackChapter?.id) return [] as any[];
      const { data, error } = await supabase
        .from("verses")
        .select(
          "id, verse_number, sanskrit, transliteration, transliteration_en, transliteration_ua, translation_ua, translation_en, is_published, deleted_at",
        )
        .eq("chapter_id", fallbackChapter.id)
        .is("deleted_at", null)
        .eq("is_published", true)
        .order("sort_key", {
          ascending: true,
        });
>>>>>>> 563bf204
      if (error) throw error;
      return (data || []) as Verse[];
    },
    enabled: !!fallbackChapter?.id,
  });

  const versesRaw = useMemo(
    () => (versesMain && versesMain.length > 0 ? versesMain : versesFallback || []),
    [versesMain, versesFallback],
  );

  const verses = useMemo(
    () =>
      (versesRaw || []).filter(
        (v: Verse) =>
          (v?.translation_ua && v.translation_ua.trim().length > 0) ||
          (v?.translation_en && v.translation_en.trim().length > 0),
      ),
    [versesRaw],
  );

  const { data: adjacentChapters } = useQuery({
    queryKey: ["adjacent-chapters", book?.id, canto?.id, effectiveChapterParam, isCantoMode],
    queryFn: async () => {
      if (!book?.id || !effectiveChapterParam)
        return {
          prev: null,
          next: null,
        };
      const currentNum = parseInt(effectiveChapterParam as string);
      const base = supabase.from("chapters").select("id, chapter_number, title_ua, title_en");
      if (isCantoMode && canto?.id) {
        const { data } = await base.eq("canto_id", canto.id).order("chapter_number");
        const chapters = data || [];
        const currentIdx = chapters.findIndex((c) => c.chapter_number === currentNum);
        return {
          prev: currentIdx > 0 ? chapters[currentIdx - 1] : null,
          next: currentIdx < chapters.length - 1 ? chapters[currentIdx + 1] : null,
        };
      } else {
        const { data } = await base.eq("book_id", book.id).is("canto_id", null).order("chapter_number");
        const chapters = data || [];
        const currentIdx = chapters.findIndex((c) => c.chapter_number === currentNum);
        return {
          prev: currentIdx > 0 ? chapters[currentIdx - 1] : null,
          next: currentIdx < chapters.length - 1 ? chapters[currentIdx + 1] : null,
        };
      }
    },
    enabled: !!book?.id && !!effectiveChapterParam,
  });

  const isLoading = isLoadingChapter || isLoadingVersesMain || isLoadingVersesFallback;

  const getVerseUrl = (verseNumber: string) => {
    if (isCantoMode) {
      return `/veda-reader/${bookId}/canto/${cantoNumber}/chapter/${chapterNumber}/${verseNumber}`;
    }
    return `/veda-reader/${bookId}/${chapterNumber}/${verseNumber}`;
  };

  const handleBack = () => {
    if (isCantoMode) {
      navigate(`/veda-reader/${bookId}/canto/${cantoNumber}`);
    } else {
      navigate(`/veda-reader/${bookId}`);
    }
  };

  const bookTitle = language === "ua" ? book?.title_ua : book?.title_en;
  const cantoTitle = canto ? (language === "ua" ? canto.title_ua : canto.title_en) : null;
  const effectiveChapterObj = chapter ?? fallbackChapter;
  const chapterTitle =
    effectiveChapterObj && "title_ua" in effectiveChapterObj
      ? language === "ua"
        ? effectiveChapterObj.title_ua
        : effectiveChapterObj.title_en
      : null;

  const saveContentMutation = useMutation({
    mutationFn: async () => {
      if (!effectiveChapterObj || !("id" in effectiveChapterObj)) return;
      const { error } = await supabase
        .from("chapters")
        .update({
          content_ua: editedContentUa,
          content_en: editedContentEn,
        })
        .eq("id", effectiveChapterObj.id);
      if (error) throw error;
    },
    onSuccess: () => {
      queryClient.invalidateQueries({
        queryKey: ["chapter"],
      });
      setIsEditingContent(false);
      toast({
        title: "Зміни збережено",
      });
    },
    onError: () => {
      toast({
        title: "Помилка збереження",
        variant: "destructive",
      });
    },
  });

  useEffect(() => {
    if (effectiveChapterObj) {
      setEditedContentUa(effectiveChapterObj.content_ua || "");
      setEditedContentEn(effectiveChapterObj.content_en || "");
    }
  }, [effectiveChapterObj]);

  const handleNavigate = (chapterNum: number) => {
    if (isCantoMode) {
      navigate(`/veda-reader/${bookId}/canto/${cantoNumber}/chapter/${chapterNum}`);
    } else {
      navigate(`/veda-reader/${bookId}/${chapterNum}`);
    }
  };

  const readerTextStyle = {
    fontSize: `${fontSize}px`,
    lineHeight: lineHeight,
  };

  if (isLoading) {
    return (
      <div className="flex min-h-screen flex-col">
        <Header />
        <main className="flex-1 bg-background py-8">
          <div className="container mx-auto max-w-5xl px-4">
            <Skeleton className="mb-4 h-8 w-48" />
            <Skeleton className="mb-8 h-12 w-96" />
            <div className="space-y-4">
              {[...Array(10)].map((_, i) => (
                <Skeleton key={i} className="h-32 w-full" />
              ))}
            </div>
          </div>
        </main>
        <Footer />
      </div>
    );
  }

  return (
    <div className="flex min-h-screen flex-col">
      <Header />
      <main className="flex-1 bg-background py-4 sm:py-8">
        <div className="container mx-auto max-w-6xl px-3 sm:px-4">
          <div className="mb-4 sm:mb-6 flex flex-col sm:flex-row items-start sm:items-center justify-between gap-3 sm:gap-2">
            <Button variant="ghost" onClick={handleBack} className="gap-2" size="sm">
              <ArrowLeft className="h-4 w-4" />
              <span className="hidden xs:inline">Назад</span>
            </Button>

            <div className="flex items-center gap-2 w-full sm:w-auto justify-end">
              {adjacentChapters?.prev && (
                <Button
                  variant="outline"
                  size="sm"
                  onClick={() => handleNavigate(adjacentChapters.prev.chapter_number)}
                  className="gap-1 flex-1 sm:flex-none"
                >
                  <ChevronLeft className="h-4 w-4" />
                  <span className="hidden sm:inline">{language === "ua" ? "Попередня" : "Previous"}</span>
                </Button>
              )}
              {adjacentChapters?.next && (
                <Button
                  variant="outline"
                  size="sm"
                  onClick={() => handleNavigate(adjacentChapters.next.chapter_number)}
                  className="gap-1 flex-1 sm:flex-none"
                >
                  <span className="hidden sm:inline">{language === "ua" ? "Наступна" : "Next"}</span>
                  <ChevronRight className="h-4 w-4" />
                </Button>
              )}
            </div>
          </div>

          <div className="mb-6 sm:mb-8">
            <div className="mb-2 gap-2 text-xs sm:text-sm text-muted-foreground flex-wrap flex items-center justify-center">
              <BookOpen className="h-3 w-3 sm:h-4 sm:w-4 flex-shrink-0" />
              <span className="truncate max-w-[200px] sm:max-w-none">{bookTitle}</span>
              {cantoTitle && (
                <>
                  <span className="flex-shrink-0">→</span>
                  <span className="truncate max-w-[200px] sm:max-w-none">{cantoTitle}</span>
                </>
              )}
            </div>
            <h1 className="text-xl sm:text-2xl font-bold break-words text-center md:text-4xl font-serif text-primary">
              {chapterTitle || `Глава ${chapter?.chapter_number}`}
            </h1>
          </div>

          {effectiveChapterObj && (effectiveChapterObj.content_ua || effectiveChapterObj.content_en) && (
            <div className="mb-8 rounded-lg border border-border bg-card p-6">
              {user && !isEditingContent && (
                <div className="mb-4 flex justify-end">
                  <Button variant="outline" size="sm" onClick={() => setIsEditingContent(true)} className="gap-2">
                    <Edit className="h-4 w-4" />
                    {language === "ua" ? "Редагувати" : "Edit"}
                  </Button>
                </div>
              )}

              {isEditingContent ? (
                <div className="space-y-4">
                  <EnhancedInlineEditor content={editedContentUa} onChange={setEditedContentUa} label="Українська" />
                  <EnhancedInlineEditor content={editedContentEn} onChange={setEditedContentEn} label="English" />
                  <div className="flex gap-2">
                    <Button
                      onClick={() => saveContentMutation.mutate()}
                      disabled={saveContentMutation.isPending}
                      className="gap-2"
                    >
                      <Save className="h-4 w-4" />
                      {language === "ua" ? "Зберегти" : "Save"}
                    </Button>
                    <Button
                      variant="outline"
                      onClick={() => {
                        setIsEditingContent(false);
                        setEditedContentUa(effectiveChapterObj.content_ua || "");
                        setEditedContentEn(effectiveChapterObj.content_en || "");
                      }}
                      className="gap-2"
                    >
                      <X className="h-4 w-4" />
                      {language === "ua" ? "Скасувати" : "Cancel"}
                    </Button>
                  </div>
                </div>
              ) : dualLanguageMode && effectiveChapterObj.content_ua && effectiveChapterObj.content_en ? (
                (() => {
                  const splitHtmlIntoParagraphs = (html: string): string[] => {
                    const sanitized = DOMPurify.sanitize(html);
                    const div = document.createElement("div");
                    div.innerHTML = sanitized;

                    const paragraphs: string[] = [];
<<<<<<< HEAD
                    div.childNodes.forEach(node => {
                      if (node.nodeType === 1) { // ELEMENT_NODE
                        const el = node as HTMLElement;
                        // Якщо це блочний елемент - додаємо як є
                        if (['P', 'DIV', 'H1', 'H2', 'H3', 'H4', 'H5', 'H6', 'BLOCKQUOTE', 'UL', 'OL', 'LI'].includes(el.tagName)) {
=======
                    div.childNodes.forEach((node) => {
                      if (node.nodeType === 1) {
                        // ELEMENT_NODE
                        const el = node as HTMLElement;
                        if (
                          ["P", "DIV", "H1", "H2", "H3", "H4", "H5", "H6", "BLOCKQUOTE", "UL", "OL", "LI"].includes(
                            el.tagName,
                          )
                        ) {
>>>>>>> 563bf204
                          paragraphs.push(el.outerHTML);
                        } else if (el.tagName === "BR") {
                          // BR пропускаємо
                        } else {
                          paragraphs.push(`<p>${el.outerHTML}</p>`);
                        }
<<<<<<< HEAD
                      } else if (node.nodeType === 3 && node.textContent?.trim()) { // TEXT_NODE
=======
                      } else if (node.nodeType === 3 && node.textContent?.trim()) {
                        // TEXT_NODE
>>>>>>> 563bf204
                        paragraphs.push(`<p>${node.textContent.trim()}</p>`);
                      }
                    });

                    if (paragraphs.length === 0 && sanitized.trim()) {
                      return [sanitized];
                    }

                    return paragraphs.filter((p) => p.length > 0);
                  };

                  const paragraphsUa = splitHtmlIntoParagraphs(effectiveChapterObj.content_ua || "");
                  const paragraphsEn = splitHtmlIntoParagraphs(effectiveChapterObj.content_en || "");

                  // Вирівнювання: довший переклад (зазвичай УКР) задає довжину
                  const maxLen = Math.max(paragraphsUa.length, paragraphsEn.length);
                  const alignedUa = [...paragraphsUa, ...Array(maxLen - paragraphsUa.length).fill("")];
                  const alignedEn = [...paragraphsEn, ...Array(maxLen - paragraphsEn.length).fill("")];

                  return (
                    <div className="space-y-4" style={readerTextStyle}>
                      {alignedUa.map((paraUa, idx) => {
                        const paraEn = alignedEn[idx];
                        return (
                          <div
                            key={idx}
                            className="grid gap-6 md:grid-cols-2 border-b border-border/30 pb-4 last:border-b-0"
                          >
                            <div
                              className="prose prose-slate dark:prose-invert max-w-none prose-reader"
                              dangerouslySetInnerHTML={{
                                __html: paraUa || '<span class="italic text-muted-foreground">—</span>',
                              }}
                            />
                            <div
                              className="prose prose-slate dark:prose-invert max-w-none border-l border-border pl-6 prose-reader"
                              dangerouslySetInnerHTML={{
                                __html: paraEn || '<span class="italic text-muted-foreground">—</span>',
                              }}
                            />
                          </div>
                        );
                      })}
                    </div>
                  );
                })()
              ) : (
                <div
                  className="prose prose-slate dark:prose-invert max-w-none prose-reader"
                  style={readerTextStyle}
                  dangerouslySetInnerHTML={{
                    __html: DOMPurify.sanitize(
                      language === "ua"
                        ? effectiveChapterObj.content_ua || effectiveChapterObj.content_en || ""
                        : effectiveChapterObj.content_en || effectiveChapterObj.content_ua || "",
                    ),
                  }}
                />
              )}
            </div>
          )}

          {flowMode ? (
            <div className="prose prose-lg max-w-none prose-reader" style={readerTextStyle}>
              {verses.map((verse: Verse) => {
                const text = language === "ua" ? verse.translation_ua : verse.translation_en;
                return (
                  <p key={verse.id} className="text-foreground mb-6">
                    {text || (
                      <span className="italic text-muted-foreground">
                        {language === "ua" ? "Немає перекладу" : "No translation"}
                      </span>
                    )}
                  </p>
                );
              })}
            </div>
          ) : (
            <div className="space-y-6">
              {verses.map((verse: Verse) => {
                const translationUa = verse.translation_ua || "";
                const translationEn = verse.translation_en || "";
                return (
                  <div key={verse.id} className="space-y-3">
                    {dualLanguageMode ? (
                      <div className="grid gap-6 md:grid-cols-2">
                        <div className="space-y-3">
                          {showNumbers && (
                            <Link
                              to={getVerseUrl(verse.verse_number)}
                              className="inline-flex items-center gap-2 rounded-full bg-primary/10 px-3 py-1 text-sm font-semibold text-primary transition-colors hover:bg-primary/20"
                            >
                              ВІРШ {verse.verse_number}
                            </Link>
                          )}
                          <p className="text-foreground prose-reader text-justify" style={readerTextStyle}>
                            {translationUa || <span className="italic text-muted-foreground">Немає перекладу</span>}
                          </p>
                        </div>

                        <div className="space-y-3 border-l border-border pl-6">
                          {showNumbers && (
                            <Link
                              to={getVerseUrl(verse.verse_number)}
                              className="inline-flex items-center gap-2 rounded-full bg-primary/10 px-3 py-1 text-sm font-semibold text-primary transition-colors hover:bg-primary/20"
                            >
                              TEXT {verse.verse_number}
                            </Link>
                          )}
                          <p className="text-foreground prose-reader text-justify" style={readerTextStyle}>
                            {translationEn || <span className="italic text-muted-foreground">No translation</span>}
                          </p>
                        </div>
                      </div>
                    ) : (
                      <div className="space-y-3">
                        {showNumbers && (
                          <Link
                            to={getVerseUrl(verse.verse_number)}
                            className="inline-flex items-center gap-2 rounded-full bg-primary/10 px-3 py-1 text-sm font-semibold text-primary transition-colors hover:bg-primary/20"
                          >
                            {language === "ua" ? `ВІРШ ${verse.verse_number}` : `TEXT ${verse.verse_number}`}
                          </Link>
                        )}
                        <p className="text-foreground prose-reader" style={readerTextStyle}>
                          {language === "ua"
                            ? translationUa || <span className="italic text-muted-foreground">Немає перекладу</span>
                            : translationEn || <span className="italic text-muted-foreground">No translation</span>}
                        </p>
                      </div>
                    )}

                    <div className="h-4" />
                  </div>
                );
              })}
            </div>
          )}

          {verses.length === 0 && (
            <div className="rounded-lg border border-dashed border-border p-12 text-center">
              <BookOpen className="mx-auto mb-4 h-12 w-12 text-muted-foreground" />
              <p className="text-lg text-muted-foreground">У цій главі ще немає віршів</p>
            </div>
          )}

          {(adjacentChapters?.prev || adjacentChapters?.next) && (
            <div className="mt-12 flex items-center justify-between border-t border-border pt-6">
              {adjacentChapters?.prev ? (
                <Button
                  variant="outline"
                  onClick={() => handleNavigate(adjacentChapters.prev.chapter_number)}
                  className="gap-2"
                >
                  <ChevronLeft className="h-4 w-4" />
                  <div className="text-left">
                    <div className="text-xs text-muted-foreground">
                      {language === "ua" ? "Попередня глава" : "Previous Chapter"}
                    </div>
                    <div className="font-medium">
                      {language === "ua" ? adjacentChapters.prev.title_ua : adjacentChapters.prev.title_en}
                    </div>
                  </div>
                </Button>
              ) : (
                <div />
              )}

              {adjacentChapters?.next ? (
                <Button
                  variant="outline"
                  onClick={() => handleNavigate(adjacentChapters.next.chapter_number)}
                  className="gap-2"
                >
                  <div className="text-right">
                    <div className="text-xs text-muted-foreground">
                      {language === "ua" ? "Наступна глава" : "Next Chapter"}
                    </div>
                    <div className="font-medium">
                      {language === "ua" ? adjacentChapters.next.title_ua : adjacentChapters.next.title_en}
                    </div>
                  </div>
                  <ChevronRight className="h-4 w-4" />
                </Button>
              ) : (
                <div />
              )}
            </div>
          )}
        </div>
      </main>
      <Footer />
    </div>
  );
};<|MERGE_RESOLUTION|>--- conflicted
+++ resolved
@@ -45,13 +45,9 @@
   const isCantoMode = !!cantoNumber;
   const effectiveChapterParam = chapterNumber;
 
-<<<<<<< HEAD
   const {
     data: book
   } = useQuery({
-=======
-  const { data: book } = useQuery({
->>>>>>> 563bf204
     queryKey: ["book", bookId],
     queryFn: async () => {
       const { data, error } = await supabase
@@ -64,13 +60,9 @@
     },
   });
 
-<<<<<<< HEAD
   const {
     data: canto
   } = useQuery({
-=======
-  const { data: canto } = useQuery({
->>>>>>> 563bf204
     queryKey: ["canto", book?.id, cantoNumber],
     queryFn: async () => {
       if (!book?.id || !cantoNumber) return null;
@@ -86,14 +78,10 @@
     enabled: isCantoMode && !!book?.id && !!cantoNumber,
   });
 
-<<<<<<< HEAD
   const {
     data: chapter,
     isLoading: isLoadingChapter
   } = useQuery({
-=======
-  const { data: chapter, isLoading: isLoadingChapter } = useQuery({
->>>>>>> 563bf204
     queryKey: ["chapter", book?.id, canto?.id, effectiveChapterParam, isCantoMode],
     queryFn: async () => {
       if (!book?.id || !effectiveChapterParam) return null;
@@ -126,7 +114,6 @@
     enabled: !!book?.id && !!effectiveChapterParam,
   });
 
-<<<<<<< HEAD
   const {
     data: versesMain = [],
     isLoading: isLoadingVersesMain
@@ -140,30 +127,12 @@
       } = await supabase.from("verses").select("id, verse_number, sanskrit, transliteration, transliteration_en, transliteration_ua, translation_ua, translation_en, is_published, deleted_at").eq("chapter_id", chapter.id).is("deleted_at", null).eq("is_published", true).order("sort_key", {
         ascending: true
       });
-=======
-  const { data: versesMain = [], isLoading: isLoadingVersesMain } = useQuery({
-    queryKey: ["chapter-verses-list", chapter?.id],
-    queryFn: async () => {
-      if (!chapter?.id) return [] as any[];
-      const { data, error } = await supabase
-        .from("verses")
-        .select(
-          "id, verse_number, sanskrit, transliteration, transliteration_en, transliteration_ua, translation_ua, translation_en, is_published, deleted_at",
-        )
-        .eq("chapter_id", chapter.id)
-        .is("deleted_at", null)
-        .eq("is_published", true)
-        .order("sort_key", {
-          ascending: true,
-        });
->>>>>>> 563bf204
       if (error) throw error;
       return (data || []) as Verse[];
     },
     enabled: !!chapter?.id && "id" in chapter,
   });
 
-<<<<<<< HEAD
   const {
     data: versesFallback = [],
     isLoading: isLoadingVersesFallback
@@ -177,23 +146,6 @@
       } = await supabase.from("verses").select("id, verse_number, sanskrit, transliteration, transliteration_en, transliteration_ua, translation_ua, translation_en, is_published, deleted_at").eq("chapter_id", fallbackChapter.id).is("deleted_at", null).eq("is_published", true).order("sort_key", {
         ascending: true
       });
-=======
-  const { data: versesFallback = [], isLoading: isLoadingVersesFallback } = useQuery({
-    queryKey: ["chapter-verses-fallback", fallbackChapter?.id],
-    queryFn: async () => {
-      if (!fallbackChapter?.id) return [] as any[];
-      const { data, error } = await supabase
-        .from("verses")
-        .select(
-          "id, verse_number, sanskrit, transliteration, transliteration_en, transliteration_ua, translation_ua, translation_en, is_published, deleted_at",
-        )
-        .eq("chapter_id", fallbackChapter.id)
-        .is("deleted_at", null)
-        .eq("is_published", true)
-        .order("sort_key", {
-          ascending: true,
-        });
->>>>>>> 563bf204
       if (error) throw error;
       return (data || []) as Verse[];
     },
@@ -441,35 +393,18 @@
                     div.innerHTML = sanitized;
 
                     const paragraphs: string[] = [];
-<<<<<<< HEAD
                     div.childNodes.forEach(node => {
                       if (node.nodeType === 1) { // ELEMENT_NODE
                         const el = node as HTMLElement;
                         // Якщо це блочний елемент - додаємо як є
                         if (['P', 'DIV', 'H1', 'H2', 'H3', 'H4', 'H5', 'H6', 'BLOCKQUOTE', 'UL', 'OL', 'LI'].includes(el.tagName)) {
-=======
-                    div.childNodes.forEach((node) => {
-                      if (node.nodeType === 1) {
-                        // ELEMENT_NODE
-                        const el = node as HTMLElement;
-                        if (
-                          ["P", "DIV", "H1", "H2", "H3", "H4", "H5", "H6", "BLOCKQUOTE", "UL", "OL", "LI"].includes(
-                            el.tagName,
-                          )
-                        ) {
->>>>>>> 563bf204
                           paragraphs.push(el.outerHTML);
                         } else if (el.tagName === "BR") {
                           // BR пропускаємо
                         } else {
                           paragraphs.push(`<p>${el.outerHTML}</p>`);
                         }
-<<<<<<< HEAD
                       } else if (node.nodeType === 3 && node.textContent?.trim()) { // TEXT_NODE
-=======
-                      } else if (node.nodeType === 3 && node.textContent?.trim()) {
-                        // TEXT_NODE
->>>>>>> 563bf204
                         paragraphs.push(`<p>${node.textContent.trim()}</p>`);
                       }
                     });
