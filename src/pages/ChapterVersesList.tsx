// ChapterVersesList.tsx — Список віршів з підтримкою dualLanguageMode

import { useParams, useNavigate, Link } from "react-router-dom";
import { useQuery, useMutation, useQueryClient } from "@tanstack/react-query";
import { supabase } from "@/integrations/supabase/client";
import { useLanguage } from "@/contexts/LanguageContext";
import { useAuth } from "@/contexts/AuthContext";
import { Header } from "@/components/Header";
import { Footer } from "@/components/Footer";
import { Button } from "@/components/ui/button";
import { Skeleton } from "@/components/ui/skeleton";
import { Textarea } from "@/components/ui/textarea";
import { ArrowLeft, BookOpen, Edit, Save, X, ChevronLeft, ChevronRight } from "lucide-react";
import { useEffect, useState, useMemo } from "react";
import DOMPurify from "dompurify";
import { EnhancedInlineEditor } from "@/components/EnhancedInlineEditor";
import { toast } from "@/hooks/use-toast";
import { useReaderSettings } from "@/hooks/useReaderSettings";
import { splitIntoParagraphs, alignParagraphs, Paragraph } from "@/utils/paragraphSync";
export const ChapterVersesList = () => {
  const {
    bookId,
    cantoNumber,
    chapterNumber
  } = useParams();
  const {
    language
  } = useLanguage();
  const navigate = useNavigate();
  const {
    user
  } = useAuth();
  const queryClient = useQueryClient();
  const {
    fontSize,
    lineHeight,
    dualLanguageMode,
    showNumbers,
    flowMode
  } = useReaderSettings();

  // Editing state
  const [isEditingContent, setIsEditingContent] = useState(false);
  const [editedContentUa, setEditedContentUa] = useState("");
  const [editedContentEn, setEditedContentEn] = useState("");
  const isCantoMode = !!cantoNumber;
  const effectiveChapterParam = chapterNumber;
  const {
    data: book
  } = useQuery({
    queryKey: ["book", bookId],
    queryFn: async () => {
      const {
        data,
        error
      } = await supabase.from("books").select("id, slug, title_ua, title_en").eq("slug", bookId).maybeSingle();
      if (error) throw error;
      return data;
    }
  });
  const {
    data: canto
  } = useQuery({
    queryKey: ["canto", book?.id, cantoNumber],
    queryFn: async () => {
      if (!book?.id || !cantoNumber) return null;
      const {
        data,
        error
      } = await supabase.from("cantos").select("id, canto_number, title_ua, title_en").eq("book_id", book.id).eq("canto_number", parseInt(cantoNumber)).maybeSingle();
      if (error) throw error;
      return data;
    },
    enabled: isCantoMode && !!book?.id && !!cantoNumber
  });
  const {
    data: chapter,
    isLoading: isLoadingChapter
  } = useQuery({
    queryKey: ["chapter", book?.id, canto?.id, effectiveChapterParam, isCantoMode],
    queryFn: async () => {
      if (!book?.id || !effectiveChapterParam) return null;
      const base = supabase.from("chapters").select("id, chapter_number, title_ua, title_en, content_ua, content_en").eq("chapter_number", parseInt(effectiveChapterParam as string));
      const query = isCantoMode && canto?.id ? base.eq("canto_id", canto.id) : base.eq("book_id", book.id);
      const {
        data,
        error
      } = await query.maybeSingle();
      if (error) throw error;
      return data;
    },
    enabled: !!effectiveChapterParam && (isCantoMode ? !!canto?.id : !!book?.id)
  });

  // Fallback: if canto-based chapter has no verses yet, also look for legacy book-only chapter
  const {
    data: fallbackChapter
  } = useQuery({
    queryKey: ["fallback-chapter", book?.id, effectiveChapterParam],
    queryFn: async () => {
      if (!book?.id || !effectiveChapterParam) return null;
      const {
        data,
        error
      } = await supabase.from("chapters").select("id, chapter_number, title_ua, title_en, content_ua, content_en").eq("book_id", book.id).eq("chapter_number", parseInt(effectiveChapterParam as string)).is("canto_id", null).maybeSingle();
      if (error) throw error;
      return data;
    },
    enabled: !!book?.id && !!effectiveChapterParam
  });
  const {
    data: versesMain = [],
    isLoading: isLoadingVersesMain
  } = useQuery({
    queryKey: ["chapter-verses-list", chapter?.id],
    queryFn: async () => {
      if (!chapter?.id) return [] as any[];
      const {
        data,
        error
      } = await supabase.from("verses").select("id, verse_number, sanskrit, transliteration, transliteration_en, transliteration_ua, translation_ua, translation_en, is_published, deleted_at").eq("chapter_id", chapter.id).is("deleted_at", null).eq("is_published", true).order("sort_key", {
        ascending: true
      });
      if (error) throw error;
      return data || [];
    },
    enabled: !!chapter?.id && 'id' in chapter
  });
  const {
    data: versesFallback = [],
    isLoading: isLoadingVersesFallback
  } = useQuery({
    queryKey: ["chapter-verses-fallback", fallbackChapter?.id],
    queryFn: async () => {
      if (!fallbackChapter?.id) return [] as any[];
      const {
        data,
        error
      } = await supabase.from("verses").select("id, verse_number, sanskrit, transliteration, transliteration_en, transliteration_ua, translation_ua, translation_en, is_published, deleted_at").eq("chapter_id", fallbackChapter.id).is("deleted_at", null).eq("is_published", true).order("sort_key", {
        ascending: true
      });
      if (error) throw error;
      return data || [];
    },
    enabled: !!fallbackChapter?.id
  });
  const verses = versesMain && versesMain.length > 0 ? versesMain : versesFallback || [];

  // Приховуємо «порожні» вірші без перекладу (обидві мови порожні)
  const versesFiltered = useMemo(() => (verses || []).filter((v: any) => v?.translation_ua && v.translation_ua.trim().length > 0 || v?.translation_en && v.translation_en.trim().length > 0), [verses]);

  // Get adjacent chapters for navigation
  const {
    data: adjacentChapters
  } = useQuery({
    queryKey: ["adjacent-chapters", book?.id, canto?.id, effectiveChapterParam, isCantoMode],
    queryFn: async () => {
      if (!book?.id || !effectiveChapterParam) return {
        prev: null,
        next: null
      };
      const currentNum = parseInt(effectiveChapterParam as string);
      const base = supabase.from("chapters").select("id, chapter_number, title_ua, title_en");
      if (isCantoMode && canto?.id) {
        const {
          data
        } = await base.eq("canto_id", canto.id).order("chapter_number");
        const chapters = data || [];
        const currentIdx = chapters.findIndex(c => c.chapter_number === currentNum);
        return {
          prev: currentIdx > 0 ? chapters[currentIdx - 1] : null,
          next: currentIdx < chapters.length - 1 ? chapters[currentIdx + 1] : null
        };
      } else {
        const {
          data
        } = await base.eq("book_id", book.id).is("canto_id", null).order("chapter_number");
        const chapters = data || [];
        const currentIdx = chapters.findIndex(c => c.chapter_number === currentNum);
        return {
          prev: currentIdx > 0 ? chapters[currentIdx - 1] : null,
          next: currentIdx < chapters.length - 1 ? chapters[currentIdx + 1] : null
        };
      }
    },
    enabled: !!book?.id && !!effectiveChapterParam
  });
  const isLoading = isLoadingChapter || isLoadingVersesMain || isLoadingVersesFallback;
  const getVerseUrl = (verseNumber: string) => {
    if (isCantoMode) {
      return `/veda-reader/${bookId}/canto/${cantoNumber}/chapter/${chapterNumber}/${verseNumber}`;
    }
    return `/veda-reader/${bookId}/${chapterNumber}/${verseNumber}`;
  };
  const handleBack = () => {
    if (isCantoMode) {
      navigate(`/veda-reader/${bookId}/canto/${cantoNumber}`);
    } else {
      navigate(`/veda-reader/${bookId}`);
    }
  };
  const bookTitle = language === "ua" ? book?.title_ua : book?.title_en;
  const cantoTitle = canto ? language === "ua" ? canto.title_ua : canto.title_en : null;
  const effectiveChapterObj = chapter ?? fallbackChapter;
  const chapterTitle = effectiveChapterObj && 'title_ua' in effectiveChapterObj ? language === "ua" ? effectiveChapterObj.title_ua : effectiveChapterObj.title_en : null;

  // Save chapter content mutation
  const saveContentMutation = useMutation({
    mutationFn: async () => {
      if (!effectiveChapterObj || !('id' in effectiveChapterObj)) return;
      const {
        error
      } = await supabase.from("chapters").update({
        content_ua: editedContentUa,
        content_en: editedContentEn
      }).eq("id", effectiveChapterObj.id);
      if (error) throw error;
    },
    onSuccess: () => {
      queryClient.invalidateQueries({
        queryKey: ["chapter"]
      });
      setIsEditingContent(false);
      toast({
        title: "Зміни збережено"
      });
    },
    onError: () => {
      toast({
        title: "Помилка збереження",
        variant: "destructive"
      });
    }
  });

  // Save chapter summary mutation (DISABLED - summary fields don't exist in DB)
  // const saveSummaryMutation = useMutation({
  //   mutationFn: async () => {
  //     if (!effectiveChapterObj?.id) return;
  //     const { error } = await supabase
  //       .from("chapters")
  //       .update({
  //         summary_ua: editedSummaryUa,
  //         summary_en: editedSummaryEn
  //       })
  //       .eq("id", effectiveChapterObj.id);
  //     if (error) throw error;
  //   },
  //   onSuccess: () => {
  //     queryClient.invalidateQueries({ queryKey: ["chapter"] });
  //     setIsEditingSummary(false);
  //     toast({ title: language === "ua" ? "Summary збережено" : "Summary saved" });
  //   },
  //   onError: () => {
  //     toast({ title: language === "ua" ? "Помилка збереження" : "Save error", variant: "destructive" });
  //   }
  // });

  // Initialize edited content when chapter loads
  useEffect(() => {
    if (effectiveChapterObj) {
      setEditedContentUa(effectiveChapterObj.content_ua || "");
      setEditedContentEn(effectiveChapterObj.content_en || "");
    }
  }, [effectiveChapterObj]);
  const handleNavigate = (chapterNum: number) => {
    if (isCantoMode) {
      navigate(`/veda-reader/${bookId}/canto/${cantoNumber}/chapter/${chapterNum}`);
    } else {
      navigate(`/veda-reader/${bookId}/${chapterNum}`);
    }
  };
  if (isLoading) {
    return <div className="flex min-h-screen flex-col">
        <Header />
        <main className="flex-1 bg-background py-8">
          <div className="container mx-auto max-w-5xl px-4">
            <Skeleton className="mb-4 h-8 w-48" />
            <Skeleton className="mb-8 h-12 w-96" />
            <div className="space-y-4">
              {[...Array(10)].map((_, i) => <Skeleton key={i} className="h-32 w-full" />)}
            </div>
          </div>
        </main>
        <Footer />
      </div>;
  }
  return <div className="flex min-h-screen flex-col">
      <Header />
      <main className="flex-1 bg-background py-4 sm:py-8">
        <div className="container mx-auto max-w-6xl px-3 sm:px-4">
          {/* Навігація - адаптивна */}
          <div className="mb-4 sm:mb-6 flex flex-col sm:flex-row items-start sm:items-center justify-between gap-3 sm:gap-2">
            <Button variant="ghost" onClick={handleBack} className="gap-2" size="sm">
              <ArrowLeft className="h-4 w-4" />
              <span className="hidden xs:inline">Назад</span>
            </Button>
            
            {/* Chapter Navigation - компактна на мобільних */}
            <div className="flex items-center gap-2 w-full sm:w-auto justify-end">
              {adjacentChapters?.prev && <Button variant="outline" size="sm" onClick={() => handleNavigate(adjacentChapters.prev.chapter_number)} className="gap-1 flex-1 sm:flex-none">
                  <ChevronLeft className="h-4 w-4" />
                  <span className="hidden sm:inline">{language === "ua" ? "Попередня" : "Previous"}</span>
                </Button>}
              {adjacentChapters?.next && <Button variant="outline" size="sm" onClick={() => handleNavigate(adjacentChapters.next.chapter_number)} className="gap-1 flex-1 sm:flex-none">
                  <span className="hidden sm:inline">{language === "ua" ? "Наступна" : "Next"}</span>
                  <ChevronRight className="h-4 w-4" />
                </Button>}
            </div>
          </div>

          {/* Заголовок - адаптивний */}
          <div className="mb-6 sm:mb-8">
            <div className="mb-2 gap-2 text-xs sm:text-sm text-muted-foreground flex-wrap flex items-center justify-center">
              <BookOpen className="h-3 w-3 sm:h-4 sm:w-4 flex-shrink-0" />
              <span className="truncate max-w-[200px] sm:max-w-none">{bookTitle}</span>
              {cantoTitle && <>
                  <span className="flex-shrink-0">→</span>
                  <span className="truncate max-w-[200px] sm:max-w-none">{cantoTitle}</span>
                </>}
            </div>
            <h1 className="text-xl sm:text-2xl font-bold break-words text-center md:text-4xl font-serif text-primary">
              {chapterTitle || `Глава ${chapter?.chapter_number}`}
            </h1>
          </div>

          {/* Огляд глави */}
          {effectiveChapterObj && (effectiveChapterObj.content_ua || effectiveChapterObj.content_en) && <div className="mb-8 rounded-lg border border-border bg-card p-6">
              {user && !isEditingContent && <div className="mb-4 flex justify-end">
                  <Button variant="outline" size="sm" onClick={() => setIsEditingContent(true)} className="gap-2">
                    <Edit className="h-4 w-4" />
                    {language === "ua" ? "Редагувати" : "Edit"}
                  </Button>
                </div>}

              {isEditingContent ? <div className="space-y-4">
                  <EnhancedInlineEditor content={editedContentUa} onChange={setEditedContentUa} label="Українська" />
                  <EnhancedInlineEditor content={editedContentEn} onChange={setEditedContentEn} label="English" />
                  <div className="flex gap-2">
                    <Button onClick={() => saveContentMutation.mutate()} disabled={saveContentMutation.isPending} className="gap-2">
                      <Save className="h-4 w-4" />
                      {language === "ua" ? "Зберегти" : "Save"}
                    </Button>
                    <Button variant="outline" onClick={() => {
                setIsEditingContent(false);
                setEditedContentUa(effectiveChapterObj.content_ua || "");
                setEditedContentEn(effectiveChapterObj.content_en || "");
              }} className="gap-2">
                      <X className="h-4 w-4" />
                      {language === "ua" ? "Скасувати" : "Cancel"}
                    </Button>
                  </div>
<<<<<<< HEAD
                </div>
              ) : dualLanguageMode && effectiveChapterObj.content_ua && effectiveChapterObj.content_en ? (
                /* ✅ Двомовний режим для текстових глав - side-by-side з синхронізацією параграфів */
                (() => {
                  // Розбиваємо текст на параграфи (очищаємо від HTML тегів для розбиття)
                  const stripHtml = (html: string) => {
                    const div = document.createElement('div');
                    div.innerHTML = html;
                    return div.textContent || div.innerText || '';
                  };
                  const paragraphsUa = splitIntoParagraphs(stripHtml(effectiveChapterObj.content_ua || ''));
                  const paragraphsEn = splitIntoParagraphs(stripHtml(effectiveChapterObj.content_en || ''));
                  const [alignedUa, alignedEn] = alignParagraphs(paragraphsUa, paragraphsEn);

                  return (
                    <div className="space-y-4">
                      {alignedUa.map((paraUa, idx) => {
                        const paraEn = alignedEn[idx];
                        return (
                          <div key={idx} className="grid gap-6 md:grid-cols-2 border-b border-border/30 pb-4 last:border-b-0">
                            {/* Українська */}
                            <div className="prose prose-slate dark:prose-invert max-w-none prose-reader">
                              <p>{paraUa.text || <span className="italic text-muted-foreground">—</span>}</p>
                            </div>
                            {/* Англійська */}
                            <div className="prose prose-slate dark:prose-invert max-w-none border-l border-border pl-6 prose-reader">
                              <p>{paraEn.text || <span className="italic text-muted-foreground">—</span>}</p>
                            </div>
                          </div>
                        );
                      })}
                    </div>
                  );
                })()
              ) : (
                /* Одномовний режим */
                <div
                  className="prose prose-slate dark:prose-invert max-w-none prose-reader"
                  dangerouslySetInnerHTML={{
                    __html: DOMPurify.sanitize(
                      language === "ua"
                        ? (effectiveChapterObj.content_ua || effectiveChapterObj.content_en || "")
                        : (effectiveChapterObj.content_en || effectiveChapterObj.content_ua || "")
                    )
                  }}
                />
              )}
            </div>
          )}
=======
                </div> : dualLanguageMode && effectiveChapterObj.content_ua && effectiveChapterObj.content_en ? (/* ✅ Двомовний режим для текстових глав - side-by-side */
          <div className="grid gap-6 md:grid-cols-2">
                  {/* Українська */}
                  <div className="prose prose-slate dark:prose-invert max-w-none prose-reader" dangerouslySetInnerHTML={{
              __html: DOMPurify.sanitize(effectiveChapterObj.content_ua || "")
            }} />
                  {/* Англійська */}
                  <div className="prose prose-slate dark:prose-invert max-w-none border-l border-border pl-6 prose-reader" dangerouslySetInnerHTML={{
              __html: DOMPurify.sanitize(effectiveChapterObj.content_en || "")
            }} />
                </div>) : (/* Одномовний режим */
          <div className="prose prose-slate dark:prose-invert max-w-none prose-reader" dangerouslySetInnerHTML={{
            __html: DOMPurify.sanitize(language === "ua" ? effectiveChapterObj.content_ua || effectiveChapterObj.content_en || "" : effectiveChapterObj.content_en || effectiveChapterObj.content_ua || "")
          }} />)}
            </div>}
>>>>>>> a8e24735

          {/* Список віршів */}
          {flowMode ? (/* Режим суцільного тексту - без контейнерів, номерів, рамок */
        <div className="prose prose-lg max-w-none prose-reader">
              {versesFiltered.map(verse => {
            const text = language === "ua" ? verse.translation_ua : verse.translation_en;
            return <p key={verse.id} className="text-foreground mb-6">
                    {text || <span className="italic text-muted-foreground">{language === "ua" ? "Немає перекладу" : "No translation"}</span>}
                  </p>;
          })}
            </div>) : (/* Звичайний режим */
        <div className="space-y-6">
              {verses.map(verse => {
            const translationUa = verse.translation_ua || "";
            const translationEn = verse.translation_en || "";
            return <div key={verse.id} className="space-y-3">
                    {/* Side-by-side якщо dualLanguageMode */}
                    {dualLanguageMode ? <div className="grid gap-6 md:grid-cols-2">
                        {/* Українська */}
                        <div className="space-y-3">
                          {showNumbers && <Link to={getVerseUrl(verse.verse_number)} className="inline-flex items-center gap-2 rounded-full bg-primary/10 px-3 py-1 text-sm font-semibold text-primary transition-colors hover:bg-primary/20">
                              ВІРШ {verse.verse_number}
                            </Link>}
                          <p className="text-foreground prose-reader text-justify">
                            {translationUa || <span className="italic text-muted-foreground">Немає перекладу</span>}
                          </p>
                        </div>

                        {/* Англійська */}
                        <div className="space-y-3 border-l border-border pl-6">
                          {showNumbers && <Link to={getVerseUrl(verse.verse_number)} className="inline-flex items-center gap-2 rounded-full bg-primary/10 px-3 py-1 text-sm font-semibold text-primary transition-colors hover:bg-primary/20">
                              TEXT {verse.verse_number}
                            </Link>}
                          <p className="text-foreground prose-reader text-justify">
                            {translationEn || <span className="italic text-muted-foreground">No translation</span>}
                          </p>
                        </div>
                      </div> : (/* Одна мова */
              <div className="space-y-3">
                        {showNumbers && <Link to={getVerseUrl(verse.verse_number)} className="inline-flex items-center gap-2 rounded-full bg-primary/10 px-3 py-1 text-sm font-semibold text-primary transition-colors hover:bg-primary/20">
                            {language === "ua" ? `ВІРШ ${verse.verse_number}` : `TEXT ${verse.verse_number}`}
                          </Link>}
                        <p className="text-foreground prose-reader">
                          {language === "ua" ? translationUa || <span className="italic text-muted-foreground">Немає перекладу</span> : translationEn || <span className="italic text-muted-foreground">No translation</span>}
                        </p>
                      </div>)}

                    {/* Невеликий відступ замість роздільної лінії */}
                    <div className="h-4" />
                  </div>;
          })}
            </div>)}

          {verses.length === 0 && <div className="rounded-lg border border-dashed border-border p-12 text-center">
              <BookOpen className="mx-auto mb-4 h-12 w-12 text-muted-foreground" />
              <p className="text-lg text-muted-foreground">У цій главі ще немає віршів</p>
            </div>}

          {/* Bottom Chapter Navigation */}
          {(adjacentChapters?.prev || adjacentChapters?.next) && <div className="mt-12 flex items-center justify-between border-t border-border pt-6">
              {adjacentChapters?.prev ? <Button variant="outline" onClick={() => handleNavigate(adjacentChapters.prev.chapter_number)} className="gap-2">
                  <ChevronLeft className="h-4 w-4" />
                  <div className="text-left">
                    <div className="text-xs text-muted-foreground">
                      {language === "ua" ? "Попередня глава" : "Previous Chapter"}
                    </div>
                    <div className="font-medium">
                      {language === "ua" ? adjacentChapters.prev.title_ua : adjacentChapters.prev.title_en}
                    </div>
                  </div>
                </Button> : <div />}
              
              {adjacentChapters?.next ? <Button variant="outline" onClick={() => handleNavigate(adjacentChapters.next.chapter_number)} className="gap-2">
                  <div className="text-right">
                    <div className="text-xs text-muted-foreground">
                      {language === "ua" ? "Наступна глава" : "Next Chapter"}
                    </div>
                    <div className="font-medium">
                      {language === "ua" ? adjacentChapters.next.title_ua : adjacentChapters.next.title_en}
                    </div>
                  </div>
                  <ChevronRight className="h-4 w-4" />
                </Button> : <div />}
            </div>}
        </div>
      </main>
      <Footer />
    </div>;
};<|MERGE_RESOLUTION|>--- conflicted
+++ resolved
@@ -350,7 +350,6 @@
                       {language === "ua" ? "Скасувати" : "Cancel"}
                     </Button>
                   </div>
-<<<<<<< HEAD
                 </div>
               ) : dualLanguageMode && effectiveChapterObj.content_ua && effectiveChapterObj.content_en ? (
                 /* ✅ Двомовний режим для текстових глав - side-by-side з синхронізацією параграфів */
@@ -400,23 +399,6 @@
               )}
             </div>
           )}
-=======
-                </div> : dualLanguageMode && effectiveChapterObj.content_ua && effectiveChapterObj.content_en ? (/* ✅ Двомовний режим для текстових глав - side-by-side */
-          <div className="grid gap-6 md:grid-cols-2">
-                  {/* Українська */}
-                  <div className="prose prose-slate dark:prose-invert max-w-none prose-reader" dangerouslySetInnerHTML={{
-              __html: DOMPurify.sanitize(effectiveChapterObj.content_ua || "")
-            }} />
-                  {/* Англійська */}
-                  <div className="prose prose-slate dark:prose-invert max-w-none border-l border-border pl-6 prose-reader" dangerouslySetInnerHTML={{
-              __html: DOMPurify.sanitize(effectiveChapterObj.content_en || "")
-            }} />
-                </div>) : (/* Одномовний режим */
-          <div className="prose prose-slate dark:prose-invert max-w-none prose-reader" dangerouslySetInnerHTML={{
-            __html: DOMPurify.sanitize(language === "ua" ? effectiveChapterObj.content_ua || effectiveChapterObj.content_en || "" : effectiveChapterObj.content_en || effectiveChapterObj.content_ua || "")
-          }} />)}
-            </div>}
->>>>>>> a8e24735
 
           {/* Список віршів */}
           {flowMode ? (/* Режим суцільного тексту - без контейнерів, номерів, рамок */
