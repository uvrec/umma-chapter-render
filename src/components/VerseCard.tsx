// VerseCard.tsx — оновлена версія з окремими Volume2 кнопками для кожної секції
// Відповідає PDF шаблону: кожен блок (Санскрит, Послівний, Переклад, Пояснення) має свою кнопку Volume2
// + VerseNumberEditor для мануального редагування номерів віршів адміністратором
// + STICKY HEADER для верхньої панелі

import { useState, useMemo } from "react";
import { Play, Pause, Edit, Save, X, Volume2, GraduationCap } from "lucide-react";
import { Button } from "@/components/ui/button";
import { Card } from "@/components/ui/card";
import { Textarea } from "@/components/ui/textarea";
import { useAudio } from "@/contexts/ModernAudioContext";
import { InlineTiptapEditor } from "@/components/InlineTiptapEditor";
import { TiptapRenderer } from "@/components/blog/TiptapRenderer";
import { VerseNumberEditor } from "@/components/VerseNumberEditor";
import { addLearningWord, isWordInLearningList } from "@/utils/learningWords";
import { toast } from "sonner";
import { addSanskritLineBreaks } from "@/utils/text/lineBreaks";

/* =========================
   Типи пропсів
   ========================= */
interface VerseCardProps {
  verseId?: string;
  verseNumber: string;
  bookName?: string;
  sanskritText: string;
  transliteration?: string;
  synonyms?: string;
  translation: string;
  commentary?: string;
  audioUrl?: string;
  audioSanskrit?: string; // окреме аудіо для санскриту
  audioSynonyms?: string; // окреме аудіо для послівного
  audioTranslation?: string; // окреме аудіо для перекладу
  audioCommentary?: string; // окреме аудіо для пояснення

  // ✅ НОВЕ: Підтримка складених віршів
  is_composite?: boolean;
  start_verse?: number;
  end_verse?: number;
  verse_count?: number;
  textDisplaySettings?: {
    showSanskrit: boolean;
    showTransliteration: boolean;
    showSynonyms: boolean;
    showTranslation: boolean;
    showCommentary: boolean;
  };
  showNumbers?: boolean;
  fontSize?: number;
  lineHeight?: number;
  flowMode?: boolean;
  isAdmin?: boolean;
  onVerseUpdate?: (verseId: string, updates: {
    sanskrit: string;
    transliteration: string;
    synonyms: string;
    translation: string;
    commentary: string;
  }) => void;
  onVerseNumberUpdate?: () => void; // коллбек після зміни номера
  language?: 'ua' | 'en'; // ✅ НОВЕ: мова інтерфейсу
}

/* =========================
   Допоміжні функції
   ========================= */

function parseSynonyms(raw: string): Array<{
  term: string;
  meaning: string;
}> {
  if (!raw) return [];
  const parts = raw.split(/[;]+/g).map(p => p.trim()).filter(Boolean);
  const dashVariants = [" — ", " – ", " - ", "—", "–", "-", " —\n", " –\n", " -\n", "—\n", "–\n", "-\n"];
  const pairs: Array<{
    term: string;
    meaning: string;
  }> = [];
  for (const part of parts) {
    let idx = -1;
    let used = "";
    for (const d of dashVariants) {
      idx = part.indexOf(d);
      if (idx !== -1) {
        used = d;
        break;
      }
    }
    if (idx === -1) {
      pairs.push({
        term: part,
        meaning: ""
      });
      continue;
    }
    const term = part.slice(0, idx).trim();
    const meaning = part.slice(idx + used.length).trim();
    if (term) pairs.push({
      term,
      meaning
    });
  }
  return pairs;
}
function openGlossary(term: string) {
  const url = `/glossary?search=${encodeURIComponent(term)}`;
  window.open(url, "_blank", "noopener,noreferrer");
}

/* =========================
   Компонент
   ========================= */
export const VerseCard = ({
  verseId,
  verseNumber,
  bookName,
  sanskritText,
  transliteration = "",
  synonyms = "",
  translation,
  commentary = "",
  audioUrl,
  audioSanskrit,
  audioSynonyms,
  audioTranslation,
  audioCommentary,
  is_composite = false,
  start_verse,
  end_verse,
  verse_count,
  textDisplaySettings = {
    showSanskrit: true,
    showTransliteration: true,
    showSynonyms: true,
    showTranslation: true,
    showCommentary: true
  },
  showNumbers = true,
  fontSize = 18,
  lineHeight = 1.6,
  flowMode = false,
  isAdmin = false,
  onVerseUpdate,
  onVerseNumberUpdate,
  language = 'ua'
}: VerseCardProps) => {
  // ✅ Назви блоків залежно від мови
  const blockLabels = {
    ua: {
      synonyms: 'Послівний переклад',
      translation: 'Літературний переклад',
      commentary: 'Пояснення'
    },
    en: {
      synonyms: 'Synonyms',
      translation: 'Translation',
      commentary: 'Purport'
    }
  };
  const labels = blockLabels[language];
  const {
    playTrack,
    currentTrack,
    isPlaying,
    togglePlay
  } = useAudio();
  const [isEditing, setIsEditing] = useState(false);
  const [edited, setEdited] = useState({
    sanskrit: sanskritText,
    transliteration,
    synonyms,
    translation,
    commentary
  });
  const isThisPlaying = currentTrack?.id === verseNumber && isPlaying;

  // ✨ ВАЖЛИВО: Обробка санскриту для автоматичних розривів рядків
  // Конвертує | (pipe) на \n для правильного відображення
  const processedSanskrit = useMemo(() => {
    return addSanskritLineBreaks(sanskritText);
  }, [sanskritText]);

  // Функція для відтворення конкретної секції
  const playSection = (section: string, audioSrc?: string) => {
    const src = audioSrc || audioUrl;
    if (!src) return;
    const trackId = `${verseNumber}-${section}`;

    // Якщо вже грає цей трек — тумблер
    if (currentTrack?.id === trackId) {
      togglePlay();
      return;
    }
    playTrack({
      id: trackId,
      title: `${verseNumber} — ${section}`,
      src
    });
  };
  const startEdit = () => {
    setEdited({
      sanskrit: sanskritText,
      transliteration,
      synonyms,
      translation,
      commentary
    });
    setIsEditing(true);
  };
  const cancelEdit = () => {
    setEdited({
      sanskrit: sanskritText,
      transliteration,
      synonyms,
      translation,
      commentary
    });
    setIsEditing(false);
  };
  const saveEdit = () => {
    if (onVerseUpdate && verseId) {
      onVerseUpdate(verseId, edited);
      setIsEditing(false);
    }
  };
  const synonymPairs = textDisplaySettings.showSynonyms ? parseSynonyms(isEditing ? edited.synonyms : synonyms) : [];
  return <Card className={`verse-surface w-full animate-fade-in ${flowMode ? 'border-0 shadow-none' : 'border-gray-100 shadow-sm dark:border-border'} bg-card`}>
      <div className={flowMode ? "py-6" : "p-6"} style={{
      fontSize: `${fontSize}px`,
      lineHeight
    }}>
        {/* 🆕 STICKY HEADER - Верхня панель: номер/книга + кнопка редагування */}
        <div className="sticky top-0 z-10 bg-card/95 backdrop-blur-sm pb-4 mb-4 -mx-6 px-6 -mt-6 pt-6">
          <div className="flex items-center justify-between">
            <div className="flex flex-wrap items-center gap-3">
              {/* Якщо адмін — показуємо VerseNumberEditor */}
              {showNumbers && (isAdmin && verseId ? <VerseNumberEditor verseId={verseId} currentNumber={verseNumber} onUpdate={onVerseNumberUpdate} /> : <div className="flex h-8 items-center justify-center rounded-full bg-primary/10 px-3">
                    <span className="text-sm font-semibold text-primary">Вірш {verseNumber}</span>
                  </div>)}

              {/* ✅ ІНДИКАТОР СКЛАДЕНИХ ВІРШІВ (тільки для адміна) */}
              {isAdmin && is_composite && verse_count && start_verse && end_verse && <div className="flex items-center gap-1 rounded-md bg-blue-50 dark:bg-blue-900/20 px-2 py-1 text-xs text-blue-900 dark:text-blue-100 border border-blue-200 dark:border-blue-800">
                  <svg xmlns="http://www.w3.org/2000/svg" className="h-3 w-3" viewBox="0 0 20 20" fill="currentColor">
                    <path fillRule="evenodd" d="M18 10a8 8 0 11-16 0 8 8 0 0116 0zm-7-4a1 1 0 11-2 0 1 1 0 012 0zM9 9a1 1 0 000 2v3a1 1 0 001 1h1a1 1 0 100-2v-3a1 1 0 00-1-1H9z" clipRule="evenodd" />
                  </svg>
                  <span>
                    Складений вірш: {verse_count} {verse_count === 1 ? 'вірш' : verse_count < 5 ? 'вірші' : 'віршів'} ({start_verse}-{end_verse})
                  </span>
                </div>}

              {bookName && <span className="rounded bg-muted px-2 py-1 text-sm text-muted-foreground">{bookName}</span>}
            </div>

            {isAdmin && <div className="flex gap-2">
                {isEditing ? <>
                    <Button variant="default" size="sm" onClick={saveEdit}>
                      <Save className="mr-2 h-4 w-4" />
                      Зберегти
                    </Button>
                    <Button variant="outline" size="sm" onClick={cancelEdit}>
                      <X className="mr-2 h-4 w-4" />
                      Скасувати
                    </Button>
                  </> : <Button variant="ghost" size="sm" onClick={startEdit}>
                    <Edit className="mr-2 h-4 w-4" />
                    Редагувати
                  </Button>}
              </div>}
          </div>
        </div>

        {/* Деванагарі з окремою кнопкою Volume2 */}
        {textDisplaySettings.showSanskrit && (isEditing || sanskritText) && <div className="mb-10">
            {/* Кнопка Volume2 для Санскриту */}
            <div className="mb-4 flex justify-center">
              <button onClick={() => playSection("Санскрит", audioSanskrit)} disabled={!audioSanskrit && !audioUrl} className="rounded-full p-2 hover:bg-accent transition-colors disabled:opacity-40 disabled:cursor-not-allowed" aria-label="Слухати санскрит">
                <Volume2 className="h-7 w-7 text-muted-foreground hover:text-foreground" />
              </button>
            </div>

            {isEditing ? <Textarea value={edited.sanskrit} onChange={e => setEdited(p => ({
          ...p,
          sanskrit: e.target.value
<<<<<<< HEAD
        }))} className="min-h-[100px] text-center sanskrit-text" /> : <p className="whitespace-pre-line text-center sanskrit-text">
=======
        }))} className="min-h-[100px] text-center sanskrit-text" style={{
          fontSize: `${Math.round(fontSize * 1.5)}px`
        }} /> : <p className="whitespace-pre-line text-center sanskrit-text" style={{
          fontSize: `${Math.round(fontSize * 1.5)}px`
        }}>
>>>>>>> aad94d08
                {processedSanskrit}
              </p>}
          </div>}

        {/* Транслітерація */}
        {textDisplaySettings.showTransliteration && (isEditing || transliteration) && <div className="mb-8">
            {isEditing ? <Textarea value={edited.transliteration} onChange={e => setEdited(p => ({
          ...p,
          transliteration: e.target.value
        }))} className="min-h-[80px] text-center iast-text text-muted-foreground" style={{
          fontSize: `${Math.round(fontSize * 1.1)}px`
        }} /> : <div className="space-y-1 text-center">
                {transliteration.split("\n").map((line, idx) => <p key={idx} style={{
            fontSize: `${Math.round(fontSize * 1.1)}px`
          }} className="iast-text text-muted-foreground text-2xl">
                    {line}
                  </p>)}
              </div>}
          </div>}

        {/* Послівний переклад з окремою кнопкою Volume2 */}
        {textDisplaySettings.showSynonyms && (isEditing || synonyms) && <div className="mb-6">
            {/* Заголовок + кнопка Volume2 */}
            <div className="section-header flex items-center justify-center gap-4">
              <h4 className="text-foreground">{labels.synonyms}</h4>
              <button onClick={() => playSection("Послівний переклад", audioSynonyms)} disabled={!audioSynonyms && !audioUrl} className="rounded-full p-2 hover:bg-accent transition-colors disabled:opacity-40 disabled:cursor-not-allowed" aria-label="Слухати послівний переклад">
                <Volume2 className="h-6 w-6 text-muted-foreground hover:text-foreground" />
              </button>
            </div>

            {isEditing ? <Textarea value={edited.synonyms} onChange={e => setEdited(p => ({
          ...p,
          synonyms: e.target.value
        }))} className="min-h-[120px] synonyms-text" /> : <p className="synonyms-text text-foreground text-xl text-center">
                {synonymPairs.length === 0 ? <span className="text-muted-foreground">{synonyms}</span> : synonymPairs.map((pair, i) => {
            const words = pair.term.split(/\s+/).map(w => w.trim()).filter(Boolean);

            // Handler for adding word to learning
            const handleAddToLearning = (word: string, meaning: string) => {
              const added = addLearningWord({
                script: word,
                iast: word,
                ukrainian: meaning,
                meaning: meaning,
                book: bookName,
                verseReference: verseNumber
              });
              if (added) {
                toast.success(`Додано до вивчення: ${word}`);
              } else {
                toast.info(`Слово вже в списку: ${word}`);
              }
            };
            return <span key={i} className="inline-flex items-center gap-1 flex-wrap">
                        {words.map((w, wi) => <span key={wi} className="inline-flex items-center gap-1">
                            <span role="link" tabIndex={0} onClick={() => openGlossary(w)} onKeyDown={e => (e.key === "Enter" || e.key === " ") && openGlossary(w)} className="cursor-pointer font-sanskrit-italic italic text-primary underline decoration-dotted underline-offset-2 hover:decoration-solid focus:outline-none focus:ring-2 focus:ring-primary/50" title="Відкрити у глосарії">
                              {w}
                            </span>
                            {wi < words.length - 1 && " "}
                          </span>)}
                        {pair.meaning && <span> — {pair.meaning}</span>}
                        <button onClick={e => {
                e.stopPropagation();
                handleAddToLearning(pair.term, pair.meaning || "");
              }} title="Додати до вивчення" aria-label={`Додати "${pair.term}" до вивчення`} className="inline-flex items-center justify-center ml-1 p-1 rounded-md hover:bg-primary/10 transition-colors group text-sm">
                          <GraduationCap className={`h-4 w-4 ${isWordInLearningList(pair.term) ? 'text-green-600' : 'text-muted-foreground group-hover:text-primary'}`} />
                        </button>
                        {i < synonymPairs.length - 1 && <span>; </span>}
                      </span>;
          })}
              </p>}
          </div>}

        {/* Літературний переклад з окремою кнопкою Volume2 */}
        {textDisplaySettings.showTranslation && (isEditing || translation) && <div className="mb-6">
            {/* Заголовок + кнопка Volume2 */}
            <div className="section-header flex items-center justify-center gap-4">
              <h4 className="text-foreground font-serif">{labels.translation}</h4>
              <button onClick={() => playSection("Літературний переклад", audioTranslation)} disabled={!audioTranslation && !audioUrl} className="rounded-full p-2 hover:bg-accent transition-colors disabled:opacity-40 disabled:cursor-not-allowed" aria-label="Слухати переклад">
                <Volume2 className="h-6 w-6 text-muted-foreground hover:text-foreground" />
              </button>
            </div>

            {isEditing ? <Textarea value={edited.translation} onChange={e => setEdited(p => ({
          ...p,
          translation: e.target.value
        }))} className="min-h-[100px] prose-reader font-semibold" /> : <p className="prose-reader text-foreground font-semibold font-serif text-center">{translation}</p>}
          </div>}

        {/* Пояснення з окремою кнопкою Volume2 */}
        {textDisplaySettings.showCommentary && (isEditing || commentary) && <div>
            {/* Заголовок + кнопка Volume2 */}
            <div className="section-header flex items-center justify-center gap-4">
              <h4 className="text-foreground font-serif">{labels.commentary}</h4>
              <button onClick={() => playSection("Пояснення", audioCommentary)} disabled={!audioCommentary && !audioUrl} className="rounded-full p-2 hover:bg-accent transition-colors disabled:opacity-40 disabled:cursor-not-allowed" aria-label="Слухати пояснення">
                <Volume2 className="h-6 w-6 text-muted-foreground hover:text-foreground" />
              </button>
            </div>

            {isEditing ? <InlineTiptapEditor content={edited.commentary} onChange={html => setEdited(p => ({
          ...p,
          commentary: html
        }))} label="Редагувати коментар" /> : <TiptapRenderer content={commentary || ""} className="commentary-text" />}
          </div>}
      </div>
    </Card>;
};<|MERGE_RESOLUTION|>--- conflicted
+++ resolved
@@ -282,15 +282,7 @@
             {isEditing ? <Textarea value={edited.sanskrit} onChange={e => setEdited(p => ({
           ...p,
           sanskrit: e.target.value
-<<<<<<< HEAD
         }))} className="min-h-[100px] text-center sanskrit-text" /> : <p className="whitespace-pre-line text-center sanskrit-text">
-=======
-        }))} className="min-h-[100px] text-center sanskrit-text" style={{
-          fontSize: `${Math.round(fontSize * 1.5)}px`
-        }} /> : <p className="whitespace-pre-line text-center sanskrit-text" style={{
-          fontSize: `${Math.round(fontSize * 1.5)}px`
-        }}>
->>>>>>> aad94d08
                 {processedSanskrit}
               </p>}
           </div>}
