#!/usr/bin/env python3
"""
Нормалізатор тексту перед імпортом в vedavoice.org
Виправляє mojibake, діакритику, та застосовує академічні правила транслітерації
"""

import re
import json
from typing import Dict, List

# ============================================================================
# 1. MOJIBAKE і неправильні символи
# ============================================================================

MOJIBAKE_REPLACEMENTS = {
    # Знаки питання замість діакритики
    '�': '',  # Видаляємо невідомі символи
    
    # Windows-1252 → UTF-8
    'â€™': "'",  # right single quotation mark
    'â€œ': '"',  # left double quotation mark
    'â€': '"',  # right double quotation mark
    'â€"': '—',  # em dash
    'â€"': '–',  # en dash
    
    # Подвійні апострофи
    "''": "'",
    '``': '"',
    
    # Інші помилки кодування
    'Ã¡': 'á',
    'Ã©': 'é',
    'Ã­': 'í',
    'Ã³': 'ó',
    'Ãº': 'ú',
    
    # ДОДАТКОВІ з textNormalizer.ts
    '\ufeff': '',  # BOM (byte order mark)
    '\u00A0': ' ',  # non-breaking space
    '\u2018': "'",  # left single quotation mark
    '\u2019': "'",  # right single quotation mark
    '\u201C': '"',  # left double quotation mark
    '\u201D': '"',  # right double quotation mark
    '\u2013': '-',  # en dash
    '\u2014': '—',  # em dash
    '\r\n': '\n',   # Windows line endings
    '\r': '\n',     # Mac line endings
    '\t': ' ',      # tabs to spaces
}

# ============================================================================
# 2. Діакритичні символи (санскрит → українська транслітерація)
# ============================================================================

DIACRITIC_FIXES = {
    # Довгі голосні
    'ā': 'а̄',
    'ī': 'ī', 
    'ū': 'ӯ',
    'ṝ': 'р̣̄',
    
    # Ретрофлексні приголосні
    'ṭ': 'т̣',
    'ḍ': 'д̣',
    'ṇ': 'н̣',
    'ṣ': 'ш',
    'ṛ': 'р̣',
    
    # Палатальні та інші
    'ś': 'ш́',
    'ñ': 'н̃',
    'ṅ': 'н̇',
    'ṁ': 'м̇',
    'ḥ': 'х̣',

    # ❌ ВИДАЛЕНО неправильні правила видалення діакритичних крапок
    # Gitabase повертає чистий текст з HTML, без помилок діакритики
    # Правила типу 'а̣': 'а' псують правильну транслітерацію (наприклад чаран̣а → чарана)
}

# ============================================================================
# 3. Словники замін для української версії
# ============================================================================
# На основі затвердженого списку транслітерації/транскрипції
# Правило: замінюємо ЦІЛІ СЛОВА, не окремі символи
# Апостроф ' зберігаємо там, де він правильний (ачар'я, антар'ямі)

WORD_REPLACEMENTS = {
    # =========================
    # ОСНОВНІ ІМЕНА (правильна транслітерація)
    # =========================
    
    # Чайтанья (виправлення після транслітерації: нйа → нья)
    "Шрі Чайтан'я-чарітамріта": "Шрі Чайтанья-чарітамріта",
    "Чайтан'я-чарітамріта": "Чайтанья-чарітамріта",
    "Чайтан'я-чандродая-натака": "Чайтанья-чандродая-натака",
    "Чайтан'я-бгаґавата": "Чайтанья-бгаґавата",
    "Чайтан'я": "Чайтанья",
    "Чайтан'ї": "Чайтаньї",
    "Чайтан'ю": "Чайтанью",
    "Чайтан'єю": "Чайтаньєю",
    # НОВІ правила для транслітерації нйа → нья
    "чаітанйа": "Чайтанья",
    "Чаітанйа": "Чайтанья",
    "чаітанйі": "Чайтаньї",
    "чаітанйу": "Чайтанью",
    
    # Нітьянанда (апостроф ' → м'який знак ь)
    "Ніт'янанда": "Нітьянанда",
    "Ніт'янанди": "Нітьянанди",
    "Ніт'янанді": "Нітьянанді",
    "Ніт'янанду": "Нітьянанду",
    "Ніт'янандою": "Нітьянандою",
    
    "Махапрабху": "Махапрабгу",
    
    # Ґопінатга → Ґопінатха
    "Ґопінатга": "Ґопінатха",
    "Ґопінатгу": "Ґопінатху",
    
    # Енергія (ґ → г, правильно без ґ)
    "енерґія": "енергія",
    "енерґії": "енергії",
    "енерґію": "енергію",
    "енерґією": "енергією",
    "енерґіями": "енергіями",
    
    # Санньясі (специфічне правило з SQL функції)
    "санн'ясі": "санньясі",
    "Санн'ясі": "Санньясі",
    "санн'яса": "саньяса",
    "Санн'яса": "Саньяса",
    "санн'ясу": "саньясу",
    "санн'ясою": "саньясою",
    "санн'ясам": "саньясам",
    "санн'ясами": "саньясами",
    
    # Специфічні виправлення
    "проджджгіта": "проджджхіта",
    "Проджджгіта": "Проджджхіта",
    
    # ДОДАТКОВІ з textNormalizer.ts
    "Ачйута": "Ачьюта",
    "Адвайта": "Адваіта",
    "Джгарікханда": "Джхарікханда",
    
    # Інші виправлення придихових
    "Пуруши": "Пуруши",  # якщо було неправильно транскрибовано
}

# ============================================================================
# 4. Виправлення транслітерації (bh→бг, th→тх, тощо)
# ============================================================================

TRANSLIT_FIXES = {
    # Придихові приголосні (h після приголосної)
    "бх": "бг",
    "Бх": "Бг",
    "БХ": "БГ",
    
    "ґх": "ґг",
    "Ґх": "Ґг",
    
    "дх": "дг",
    "Дх": "Дг",
    
    "тг": "тх",
    "Тг": "Тх",
    
    "кг": "кх",
    "Кг": "Кх",
    
    "чг": "чх",
    "Чг": "Чх",
    
    # Неправильні з Gitabase
    "пг": "пх",
    "Пг": "Пх",
    
    # ДОДАТКОВІ ПРАВИЛА з normalize_ukrainian_cc_texts (SQL функція)
    # Придихові приголосні (складні випадки)
    "джг": "джх",
    "Джг": "Джх",
    "джджг": "джджх",
    "Джджг": "Джджх",
}

# ============================================================================
# 5. Сполучення приголосних (академічні правила)
# ============================================================================

CONSONANT_CLUSTERS = {
    # З правил санскрит→українська
    "kṣ": "кш",
    "ṅg": "н̇ґ",
    "ñi": "н̃і",
    "ṛṣṇ": "р̣шн̣",
    "hy": "хй",
    "ye": "йе",
    "ya": "йа",
    "aya": "айа",
    "āye": "а̄йе",
    "jjh": "жджх",
    # ❌ ВИДАЛЕНО "jh": "жх" - конфліктує з convert_english_to_ukrainian_translit
}

# ============================================================================
# 6. Конвертація англійської транслітерації → українська
# ============================================================================

ENGLISH_TO_UKRAINIAN_TRANSLIT = {
    # Приголосні
    'kh': 'кх',
    'gh': 'ґг',
    'ch': 'ч',
    'jh': 'джх',
    'th': 'тх',
    'dh': 'дг',
    'ph': 'пх',
    'bh': 'бг',
    
    # Палатальні
    'ś': 'ш́',
    'sh': 'сх',
    'ṣ': 'ш',
    
    # Ретрофлексні
    'ṭ': 'т̣',
    'ḍ': 'д̣',
    'ṇ': 'н̣',
    'ṛ': 'р̣',
    
    # Інші
    'ñ': 'н̃',
    'ṅ': 'н̇',
    'ṁ': 'м̇',
    'ḥ': 'х̣',
    
    # Голосні
    'ā': 'а̄',
    'ī': 'ī',
    'ū': 'ӯ',
    'ai': 'аі',
    'au': 'ау',
    
    # Прості приголосні
    'k': 'к',
    'g': 'ґ',
    'c': 'ч',
    'j': 'дж',
    't': 'т',
    'd': 'д',
    'p': 'п',
    'b': 'б',
    'y': 'й',
    'r': 'р',
    'l': 'л',
    'v': 'в',
    'w': 'в',
    'h': 'х',
    'm': 'м',
    'n': 'н',
    's': 'с',
    
    # Прості голосні
    'a': 'а',
    'i': 'і',
    'u': 'у',
    'e': 'е',
    'o': 'о',
}

def convert_english_to_ukrainian_translit(text: str) -> str:
    """
    Конвертує англійську IAST транслітерацію санскриту в українську
    за академічними правилами
    
    Приклад: 'vande gurūn īśa-bhaktān' → 'ванде ґурӯн īша-бгактāн'
    
    Використовує алгоритм ЖАДІБНОГО ЗБІГУ (greedy matching):
    йде посимвольно, шукає найдовший підрядок що починається з поточної позиції
    """
    if not text:
        return text
    
    # Спочатку видаляємо "Verse text" якщо є
    text = text.replace('Verse text ', '').replace('Verse Text ', '')
    
    # Мапи конвертації (довжина → список шаблонів)
    # КРИТИЧНО: сортуємо за довжиною спадно для жадібного збігу
    patterns = {
        # 3 символи
        'cch': 'ччх', 'jjh': 'жджх','kṣa': 'кша', 'kṣe': 'кше', 'kṣi': 'кші', 'kṣu': 'кшу', 'kṣṇ': 'кшн̣',
        'aya': 'айа', 'aye': 'айе', 'hye': 'хйе',
        'Kṣa': 'кша', 'Kṣe': 'кше', 'Kṣi': 'кші', 'Kṣu': 'кшу',
        # Сполучення ny + голосні (ПРАВИЛЬНО: нй, а не нь!)
        # Приклад: caitanya → чаітанйа (не чаітанья!)
        'nya': 'нйа', 'nye': 'нйе', 'nyi': 'нйі', 'nyo': 'нйо', 'nyu': 'нйу',
        
        # 2 символи (діграфи та сполучення)
        'bh': 'бг', 'gh': 'ґг', 'dh': 'дг', 'th': 'тх', 'ph': 'пх',
        'kh': 'кх', 'ch': 'чх', 'jh': 'джх', 'sh': 'сх',
        'kṣ': 'кш', 'jñ': 'джн̃',
        'ai': 'аі', 'au': 'ау',
        
        # 1 символ діакритичні
        'ṣ': 'ш', 'ś': 'ш́', 'ṭ': 'т̣', 'ḍ': 'д̣', 'ṇ': 'н̣',
        'ṛ': 'р̣', 'ñ': 'н̃', 'ṅ': 'н̇', 'ṁ': 'м̇', 'ḥ': 'х̣',
        
        # 1 символ довгі голосні (+ великі для початку речень)
        'ā': 'а̄', 'ī': 'ī', 'ū': 'ӯ', 'ṝ': 'р̣̄',
        'Ā': 'а̄', 'Ī': 'ī', 'Ū': 'ӯ', 'Ṝ': 'р̣̄',
        
        # 1 символ прості приголосні (+ великі для початку речень)
        'k': 'к', 'g': 'ґ', 'c': 'ч', 'j': 'дж',
        't': 'т', 'd': 'д', 'p': 'п', 'b': 'б',
        'y': 'й', 'r': 'р', 'l': 'л', 'v': 'в',
        'w': 'в', 'h': 'х', 'm': 'м', 'n': 'н', 's': 'с',
        'K': 'к', 'G': 'ґ', 'C': 'ч', 'J': 'дж',
        'T': 'т', 'D': 'д', 'P': 'п', 'B': 'б',
        'Y': 'й', 'R': 'р', 'L': 'л', 'V': 'в',
        'W': 'в', 'H': 'х', 'M': 'м', 'N': 'н', 'S': 'с',
        
        # 1 символ прості голосні (+ великі для початку речень)
        'a': 'а', 'i': 'і', 'u': 'у', 'e': 'е', 'o': 'о',
        'A': 'а', 'I': 'і', 'U': 'у', 'E': 'е', 'O': 'о',
    }
    
    result = []
    i = 0
    
    while i < len(text):
        # Пробуємо найдовші підрядки першими (3, потім 2, потім 1)
        matched = False
        
        for length in [3, 2, 1]:
            if i + length <= len(text):
                substr = text[i:i+length]
                if substr in patterns:
                    result.append(patterns[substr])
                    i += length
                    matched = True
                    break
        
        if not matched:
            # Символ не в мапі (дефіс, пробіл, лапки) - залишаємо як є
            result.append(text[i])
            i += 1
    
    return ''.join(result)


# ============================================================================
# ФУНКЦІЇ НОРМАЛІЗАЦІЇ
# ============================================================================

def normalize_mojibake(text: str) -> str:
    """Виправляє mojibake та неправильні символи"""
    if not text:
        return text
    
    result = text
    for old, new in MOJIBAKE_REPLACEMENTS.items():
        result = result.replace(old, new)
    
    return result


def normalize_diacritics(text: str) -> str:
    """Виправляє діакритичні символи"""
    if not text:
        return text
    
    result = text
    for old, new in DIACRITIC_FIXES.items():
        result = result.replace(old, new)
    
    return result


def normalize_word_replacements(text: str) -> str:
    """Застосовує словникові заміни"""
    if not text:
        return text
    
    result = text
    for old, new in WORD_REPLACEMENTS.items():
        result = result.replace(old, new)
    
    return result


def normalize_transliteration(text: str) -> str:
    """Виправляє транслітерацію (bh→бг, тощо)"""
    if not text:
        return text
    
    result = text
    
    # Спочатку сполучення
    for old, new in CONSONANT_CLUSTERS.items():
        result = result.replace(old, new)
    
    # Потім окремі виправлення
    for old, new in TRANSLIT_FIXES.items():
        result = result.replace(old, new)
    
    return result


def normalize_apostrophe_after_n(text: str) -> str:
    """
    Замінює апостроф після "н" на м'який знак "ь"
    За винятком випадків де апостроф правильний (ачар'я, антар'ямі)
    
    Правило з SQL функції normalize_ukrainian_cc_texts:
    н' → нь (крім випадків де апостроф правильний)
    """
    if not text:
        return text
    
    # Виключення - слова де апостроф після н правильний
    exceptions = [
        "ачар'я", "Ачар'я",
        "антар'ямі", "Антар'ямі",
        "антар'ям", "Антар'ям",
        # Додайте інші виключення якщо потрібно
    ]
    
    result = text
    
    # Замінюємо н' на нь (case-insensitive для різних регістрів)
    # Використовуємо regex для точнішого контролю
    import re
    
    # Спочатку зберігаємо виключення (заміняємо тимчасовим placeholder)
    placeholders = {}
    for idx, exception in enumerate(exceptions):
        placeholder = f"__EXCEPTION_{idx}__"
        if exception in result:
            placeholders[placeholder] = exception
            result = result.replace(exception, placeholder)
    
    # Тепер робимо заміну н' → нь
    result = result.replace("н'", "нь")
    result = result.replace("Н'", "Нь")
    
    # Відновлюємо виключення
    for placeholder, original in placeholders.items():
        result = result.replace(placeholder, original)
    
    return result


def normalize_sanskrit_line_breaks(text: str) -> str:
    """Додає правильні розриви рядків у санскриті/бенгалі за дандами.
    
    Формат:
    - Перший рядок: до । (single daṇḍa)
    - Другий рядок: після । до ॥ (double daṇḍa з номером віршу)
    
    Приклад:
    ДО:  বন্দে গুরূন্‌ । তৎপ্রকাশাংশ্চ ॥ ১ ॥
    ПІСЛЯ: বন্দে গুরূন্‌ ।\nতৎপ্রকাশাংশ্চ ॥ ১ ॥
    """
    if not text:
        return text
    
    # Видаляємо існуючі \n щоб почати з чистого тексту
    text = text.replace('\n', ' ')
    
    # Видаляємо зайві пробіли
    text = re.sub(r'\s+', ' ', text).strip()
    
    # Розбиваємо на рядки за । (single daṇḍa)
    # Формат: "текст । текст ॥ N ॥"
    # ВАЖЛИВО: зберігаємо । в кінці першого рядка
    if '।' in text:
        # Знаходимо ПЕРШУ single daṇḍa (може бути кілька в довгих віршах)
        parts = text.split('।', 1)  # Split на 2 частини
        if len(parts) == 2:
            first_line = parts[0].strip() + ' ।'
            second_line = parts[1].strip()
            return f'{first_line}\n{second_line}'
    
    return text


def remove_gitabase_artifacts(text: str) -> str:
    """Видаляє артефакти Gitabase (номери віршів, зайві пробіли)"""
    if not text:
        return text
    
    # Видаляємо "Текст 1:", "18:" на початку
    result = re.sub(r'^\s*\d+\s*:\s*', '', text)
    result = re.sub(r'^\s*Текст\s+\d+\s*:\s*', '', text, flags=re.IGNORECASE)
    
    # Множинні пробіли → один пробіл
    result = re.sub(r'\s+', ' ', result)
    
    # Видаляємо зайві пробіли навколо знаків пунктуації
    result = re.sub(r'\s+([,.;:!?])', r'\1', result)
    
    return result.strip()


def convert_synonyms_from_english(synonyms_en: str) -> str:
    """
    Конвертує synonyms_en → synonyms_ua
    
    Обробляє тільки санскритські/бенгальські терміни (IAST → українська з діакритикою),
    а українські переклади залишає без змін.
    
    Приклад:
    EN: "caitanya — of Lord Caitanya; caraṇa-ambhoja — lotus feet"
    UA: "чаітанйа — Господа Чайтаньї; чаран̣а-амбгоджа — лотосові стопи"
    """
    if not synonyms_en:
        return ''
    
    result_pairs = []
    
    for pair in synonyms_en.split(';'):
        pair = pair.strip()
        if not pair:
            continue
        
        if '—' not in pair and '-' not in pair:
            result_pairs.append(pair)
            continue
        
        # Розділяємо на санскритський термін та переклад
        parts = pair.split('—', 1)
        if len(parts) == 2:
            sanskrit_term = parts[0].strip()
            english_meaning = parts[1].strip()
            
            # Конвертуємо ТІЛЬКИ санскритський термін (IAST → українська)
            ukrainian_term = convert_english_to_ukrainian_translit(sanskrit_term)
            ukrainian_term = normalize_diacritics(ukrainian_term)
            
            # Переклад залишаємо як є (він буде замінений парсером на український)
            result_pairs.append(f'{ukrainian_term} — {english_meaning}')
        else:
            # Немає роздільника —, просто конвертуємо
            converted = convert_english_to_ukrainian_translit(pair)
            converted = normalize_diacritics(converted)
            result_pairs.append(converted)
    
    return '; '.join(result_pairs)


def restore_diacritics_in_synonyms(synonyms_text: str, transliteration_text: str) -> str:
    """
    Відновлює діакритику в synonyms_ua на основі transliteration_ua
    
    Gitabase має діакритику, але вона губиться при копіюванні/імпорті.
    Використовуємо transliteration_ua як джерело правильних форм з діакритикою.
    
    Приклад:
    synonyms: "чараа — біля стіп"
    translit: "чаран̣а̄"
    result: "чаран̣а̄ — біля стіп"
    """
    if not synonyms_text or not transliteration_text:
        return synonyms_text
    
    import unicodedata
    
    def remove_combining_marks(text):
        """Видаляє combining діакритичні знаки для порівняння"""
        nfd = unicodedata.normalize('NFD', text)
        without = ''.join(ch for ch in nfd if unicodedata.category(ch) != 'Mn')
        return unicodedata.normalize('NFC', without)
    
    # Створюємо словник: слово_без_діакритики → слово_з_діакритикою
    translit_map = {}
    for word in transliteration_text.replace('-', ' ').replace('  ', ' ').split():
        clean_word = remove_combining_marks(word).lower()
        if clean_word and len(clean_word) > 1:  # Ігноруємо одиночні символи
            translit_map[clean_word] = word
    
    # Обробляємо synonyms
    result_pairs = []
    for pair in synonyms_text.split(';'):
        pair = pair.strip()
        if not pair:
            continue
            
        if '—' not in pair:
            result_pairs.append(pair)
            continue
        
        parts = pair.split('—', 1)
        sanskrit_word = parts[0].strip()
        ukrainian_meaning = parts[1].strip() if len(parts) > 1 else ''
        
        # Для складених слів (наприклад: "чараа-амбгоджа")
        if '-' in sanskrit_word:
            # Обробляємо кожну частину окремо
            word_parts = sanskrit_word.split('-')
            restored_parts = []
            for part in word_parts:
                clean_part = remove_combining_marks(part).lower()
                restored_parts.append(translit_map.get(clean_part, part))
            restored_word = '-'.join(restored_parts)
        else:
            # Одне слово
            clean_word = remove_combining_marks(sanskrit_word).lower()
            restored_word = translit_map.get(clean_word, sanskrit_word)
        
        result_pairs.append(f'{restored_word} — {ukrainian_meaning}')
    
    return '; '.join(result_pairs)


def normalize_verse_field(text: str, field_type: str) -> str:
    """
    Нормалізує одне поле віршу
    
    field_type: 'sanskrit', 'transliteration', 'transliteration_en', 'synonyms', 'translation', 'commentary'
    """
    if not text:
        return text
    
    # 1. Видаляємо mojibake
    result = normalize_mojibake(text)
    
    # 2. Видаляємо артефакти Gitabase
    result = remove_gitabase_artifacts(result)
    
    # 3. Залежно від типу поля
    if field_type == 'sanskrit':
        # Санскрит - діакритика + розриви рядків за дандами
        result = normalize_diacritics(result)
        result = normalize_sanskrit_line_breaks(result)
    
    elif field_type == 'transliteration_en':
        # Англійська транслітерація з Vedabase - ЗАЛИШАЄМО БЕЗ ЗМІН (оригінальний IAST)
        # Тільки видаляємо артефакти
        pass
    
    elif field_type == 'transliteration':
        # Транслітерація - IAST→українська, діакритика, виправлення сполучень, БЕЗ заміни слів!
        # ВАЖЛИВО: НЕ застосовуємо normalize_word_replacements - залишаємо "нйа" як є
        result = convert_english_to_ukrainian_translit(result)  # IAST → українська!
        result = normalize_diacritics(result)
        result = normalize_transliteration(result)
        # НЕ: result = normalize_word_replacements(result)
    
    elif field_type in ['synonyms', 'translation', 'commentary']:
        # Українські тексти - всі правила нормалізації
        result = normalize_diacritics(result)  # Виправляє санскритську діакритику
        result = normalize_word_replacements(result)  # чаітанйа → Чайтанья (нйа → нья)
        result = normalize_apostrophe_after_n(result)  # н' → нь
        # Виправляємо тільки неправильні поєднання (тг→тх, джг→джх, тощо)
        for old, new in TRANSLIT_FIXES.items():
            # Застосовуємо всі правила з TRANSLIT_FIXES включно з джг→джх, джджг→джджх
            result = result.replace(old, new)
    
    return result


def normalize_verse(verse: dict) -> dict:
    """Нормалізує всі поля одного віршу"""
    normalized = verse.copy()
    
    # Нормалізуємо кожне поле
    # sanskrit містить Bengali/Sanskrit текст (назва не важлива)
    normalized['sanskrit'] = normalize_verse_field(verse.get('sanskrit', ''), 'sanskrit')
    
    # transliteration_en - ЗАЛИШАЄМО БЕЗ ЗМІН (оригінальний IAST з Vedabase)
    normalized['transliteration_en'] = normalize_verse_field(verse.get('transliteration_en', ''), 'transliteration_en')
    
    # transliteration_ua - конвертуємо transliteration_en → українська
    if normalized.get('transliteration_en'):
        # Беремо IAST з Vedabase і конвертуємо в українську транслітерацію
        ua_translit = convert_english_to_ukrainian_translit(normalized['transliteration_en'])
        ua_translit = normalize_diacritics(ua_translit)
        normalized['transliteration_ua'] = ua_translit
    else:
        # Fallback: якщо немає transliteration_en, беремо що є
        normalized['transliteration_ua'] = normalize_verse_field(verse.get('transliteration_ua', ''), 'transliteration')
    
    # Підтримка старого формату (deprecated)
    normalized['transliteration'] = normalized.get('transliteration_ua', '')
    
    # synonyms_en - залишаємо БЕЗ ЗМІН (оригінал з Vedabase)
    normalized['synonyms_en'] = normalize_verse_field(verse.get('synonyms_en', ''), 'transliteration_en')

    # synonyms_ua - беремо з Gitabase (вже містить повні пари "термін — значення")
    if verse.get('synonyms_ua'):
        # ✅ Gitabase ВJЖЕ повертає ПОВНІ пари "термін — значення"
        # Формат: "вандє — я складаю поклони; ґурӯн — духовним вчителям; ..."
        # Просто нормалізуємо їх
        normalized['synonyms_ua'] = normalize_verse_field(verse['synonyms_ua'], 'synonyms')
    elif verse.get('synonyms_en'):
        # Fallback: конвертуємо з EN якщо немає UA
        ua_synonyms = convert_synonyms_from_english(verse['synonyms_en'])
<<<<<<< HEAD
        normalized['synonyms_ua'] = normalize_verse_field(ua_synonyms, 'synonyms')
=======
        
        # ВИПРАВЛЕНО: Gitabase тепер повертає ТІЛЬКИ українські ЗНАЧЕННЯ (без термінів!)
        # Формат gitabase_synonyms: "я складаю шанобливі поклони ; духовним вчителям ; ..."
        if verse.get('synonyms_ua'):
            # gitabase_synonyms містить ТІЛЬКИ українські значення (розділені ;)
            gitabase_meanings = [m.strip() for m in verse['synonyms_ua'].split(';') if m.strip()]
            
            # ua_synonyms містить ПАРИ "український_термін — english_meaning"
            ua_pairs = [p.strip() for p in ua_synonyms.split(';') if p.strip()]
            
            # Об'єднуємо: беремо українські ТЕРМІНИ з ua_pairs + українські ЗНАЧЕННЯ з gitabase_meanings
            result_pairs = []
            for idx, ua_pair in enumerate(ua_pairs):
                if '—' in ua_pair and idx < len(gitabase_meanings):
                    # Витягуємо ТІЛЬКИ український термін (ліва частина ДО —)
                    ukrainian_term = ua_pair.split('—', 1)[0].strip()
                    ukrainian_meaning = gitabase_meanings[idx]
                    result_pairs.append(f'{ukrainian_term} — {ukrainian_meaning}')
                else:
                    # Якщо немає відповідного значення з Gitabase, використовуємо як є
                    result_pairs.append(ua_pair)
            
            normalized['synonyms_ua'] = '; '.join(result_pairs)
        else:
            # Немає Gitabase synonyms, використовуємо тільки конвертоване
            normalized['synonyms_ua'] = ua_synonyms
        
        # Нормалізуємо фінальний результат
        normalized['synonyms_ua'] = normalize_verse_field(normalized['synonyms_ua'], 'synonyms')
>>>>>>> 3fd61ae3
    else:
        normalized['synonyms_ua'] = ''
    normalized['translation_ua'] = normalize_verse_field(verse.get('translation_ua', ''), 'translation')
    normalized['translation_en'] = normalize_verse_field(verse.get('translation_en', ''), 'translation')
    normalized['commentary_ua'] = normalize_verse_field(verse.get('commentary_ua', ''), 'commentary')
    normalized['commentary_en'] = normalize_verse_field(verse.get('commentary_en', ''), 'commentary')
    
    return normalized


def normalize_parsed_data(data: dict) -> dict:
    """
    Нормалізує повний parsed JSON
    
    Args:
        data: dict з ключами 'verses' та 'summary'
    
    Returns:
        normalized dict
    """
    normalized_verses = []
    
    for verse in data.get('verses', []):
        normalized = normalize_verse(verse)
        normalized_verses.append(normalized)
    
    return {
        'verses': normalized_verses,
        'summary': data.get('summary', {}),
    }


# ============================================================================
# CLI
# ============================================================================

if __name__ == '__main__':
    import sys
    
    if len(sys.argv) < 2:
        print("Usage: python3 pre_import_normalizer.py <input.json> [output.json]")
        sys.exit(1)
    
    input_file = sys.argv[1]
    output_file = sys.argv[2] if len(sys.argv) > 2 else input_file.replace('.json', '_normalized.json')
    
    print(f"📖 Читаю: {input_file}")
    with open(input_file, 'r', encoding='utf-8') as f:
        data = json.load(f)
    
    print(f"🔧 Нормалізую {len(data.get('verses', []))} віршів...")
    normalized = normalize_parsed_data(data)
    
    print(f"💾 Зберігаю: {output_file}")
    with open(output_file, 'w', encoding='utf-8') as f:
        json.dump(normalized, f, ensure_ascii=False, indent=2)
    
    print("✅ Готово!")
    
    # Статистика
    total = len(normalized['verses'])
    print(f"\n📊 Статистика:")
    print(f"  Всього віршів: {total}")
    
    # Підрахунок заповнених полів
    fields = ['sanskrit', 'transliteration', 'synonyms_ua', 'translation_ua', 'commentary_ua']
    for field in fields:
        filled = sum(1 for v in normalized['verses'] if v.get(field))
        print(f"  {field}: {filled}/{total}")<|MERGE_RESOLUTION|>--- conflicted
+++ resolved
@@ -697,39 +697,7 @@
     elif verse.get('synonyms_en'):
         # Fallback: конвертуємо з EN якщо немає UA
         ua_synonyms = convert_synonyms_from_english(verse['synonyms_en'])
-<<<<<<< HEAD
         normalized['synonyms_ua'] = normalize_verse_field(ua_synonyms, 'synonyms')
-=======
-        
-        # ВИПРАВЛЕНО: Gitabase тепер повертає ТІЛЬКИ українські ЗНАЧЕННЯ (без термінів!)
-        # Формат gitabase_synonyms: "я складаю шанобливі поклони ; духовним вчителям ; ..."
-        if verse.get('synonyms_ua'):
-            # gitabase_synonyms містить ТІЛЬКИ українські значення (розділені ;)
-            gitabase_meanings = [m.strip() for m in verse['synonyms_ua'].split(';') if m.strip()]
-            
-            # ua_synonyms містить ПАРИ "український_термін — english_meaning"
-            ua_pairs = [p.strip() for p in ua_synonyms.split(';') if p.strip()]
-            
-            # Об'єднуємо: беремо українські ТЕРМІНИ з ua_pairs + українські ЗНАЧЕННЯ з gitabase_meanings
-            result_pairs = []
-            for idx, ua_pair in enumerate(ua_pairs):
-                if '—' in ua_pair and idx < len(gitabase_meanings):
-                    # Витягуємо ТІЛЬКИ український термін (ліва частина ДО —)
-                    ukrainian_term = ua_pair.split('—', 1)[0].strip()
-                    ukrainian_meaning = gitabase_meanings[idx]
-                    result_pairs.append(f'{ukrainian_term} — {ukrainian_meaning}')
-                else:
-                    # Якщо немає відповідного значення з Gitabase, використовуємо як є
-                    result_pairs.append(ua_pair)
-            
-            normalized['synonyms_ua'] = '; '.join(result_pairs)
-        else:
-            # Немає Gitabase synonyms, використовуємо тільки конвертоване
-            normalized['synonyms_ua'] = ua_synonyms
-        
-        # Нормалізуємо фінальний результат
-        normalized['synonyms_ua'] = normalize_verse_field(normalized['synonyms_ua'], 'synonyms')
->>>>>>> 3fd61ae3
     else:
         normalized['synonyms_ua'] = ''
     normalized['translation_ua'] = normalize_verse_field(verse.get('translation_ua', ''), 'translation')
